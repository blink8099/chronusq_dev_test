                     CHRONUSQ RELEASE HISTORY


  This file simply provides a brief overview of the release history of the
  ChronusQ program as released by the Li Research Group at the University
  of Washington. For the most up-to-date record of functionality, etc,
  please refer to the [ChronusQ Wiki](https://urania.chem.washington.edu/chronusq/chronusq_public/wikis/home).


  FORMAT: YYYY-MM-DD

<<<<<<< HEAD
  - 2020-10-20 0.4.0 (BETA)
    - Added Functionality:
      - Add Resolution of identity (RI) approximation for all methods
      - Add Restricted Open shell Hartree Fock (ROHF) wavefunction optimization
      - Accept Gaussian formatted checkpoint files as an initial guess
      - Add SKIP option to SCF.ALG for post-SCF methods
      - Add Peterson correlation consistent relativistic bases
      - Add examples of input and output to documentation
    - Internal Refactoring:
      - Change AOIntegrals class to Integrals to support RI and AO/MO bases
      - Rework documentation through wiki
      - Add transpose to GEMM and MatAdd
      - Improve CMake discovery of Libint
      - Update README and author list
    - Bugfixes:
      - Fail on bad input to RESPONSE.TYPE input section
      - Error on empty MOLECULE.GEOM input section
      - Enforce multiplicity consistent with number of electrons
      - Ensure input file is not the same as output file
      - Error on unspecified BASIS input section

=======
>>>>>>> 9ed6994c
  - 2020-07-17 0.3.3 (BETA)
    - Support multiplicities up to element Es for SAD guess
    - Fix incorrect multiplicities for elements S, P, and Mn in SAD guess
    - Restructure SingleSlater class to have CoreHBuilder and FockBuilder objects
    - Fix incorrect reference data for X2C RT unit tests
    - Fix uncontracted basis by removing duplicate primitives
    - Allow arbitrary indentation now allowed in input file
    - Fix mixed GEMM call between double and dcomplex types
    - Fix input basis case sensitivity when parsing element labels
    - Fix simultaneous file read failure from GPLHR_MPI tests
    - Fix include guards
    - Bump OpenBLAS -> v0.3.9
<<<<<<< HEAD
  <br>
=======
>>>>>>> 9ed6994c

  - 2020-04-25 0.3.2 (BETA)
    - Add ability to read user specified basis from input file or path to file
    - Add B3PW91 functional
    - Add CMake flag to enable linking to an external OpenMP
    - Make compatible with compilation on Mac with the default compilers
    - Fix sign error in DFT gradient evaluation
    - Add templates for issue and merge requests
  <br>

  - 2020-03-12 0.3.1 (BETA)
    - Add ability to restart interrupted RT jobs
    - Add ability to turn the SCF field off in RT jobs
    - Fix sign bug in X2C calculations
    - Fix CXXBLACS linking error for MPI builds
    - Add MPI build into continuous integration
    - Fix bug in reading basis sets using Fortran float notation
  <br>

  - 2019-05-06 0.3.0 (BETA)
    - Implementation of Explicit Magnus 2nd order step in RT module
    - Default parameter changes in GPLHR and SCF
    - CI through GitLab
    - Clang 9+ compatible
  <br>

  - 2018-11-28 0.2.1 (BETA)
    - Removed Boost depedency
      - Switched Boost::Test -> GTest for UT system
      - Created in house segregated storage engine to remove boost::simple_segregated_storage
      - Removed Boost::Filesystem for file search / copy
    - Fixed HDF5 link in the presense of static libraries
      - This allows CQ to be compiled statically
    - Fixed dependency tree to allow for parallel make in openblas builds    
    - Misc GCC 6 comptibility fixes
    - Parallel (SMP + MPI) GIAO Fock builds
    - Direct GIAO Fock builds in RT module
    - Bump Libint -> 2.5.0-beta
    - Bump CMake  -> 3.11
  <br>

  - 2018-07-13 0.2.0 (BETA)
    - Full integration of GIAO basis set into SCF and RT modules
    - Added RESPONSE module
      - Supports the PolarizationPropagator (TDDFT/TDHF) and ParticleParticlePropagator (pp-RPA/pp-TDA/hh-TDA)
      - RESIDUE -> eigen decomposition
      - (D)FDR -> (damped) frequency depenent response
      - GPLHR for partial diagonalization
        - Supports arbitrary energy domain for diagonalization
    - Full integration of MPI functionality throughout (CQ_ENABLE_MPI)
      - Using MXX for C++11 MPI bindings
      - Using CXXBLACS for C++ interface to BLACS type functionality
      - Integration of ScaLAPACK into RESPONSE module
    - Bump Libint -> 2.4.2
    - Bump Libxc  -> 4.0.4
    - Added support for coverage checks (CQ_ENABLE_COVERAGE)
    - Various logic checks / bug fixes
  <br>

  - 2017-09-01: 0.1.0 (BETA)
    - Complete overhaul of ChronusQ development stream (new repo)
    - Currently tested functionality:
      - Full support for Hartree-Fock and Kohn-Sham references
      - SCF general to Restricted (R), Unrestricted (U), and Generalized (G) references
      - Real-time propagation of R/U/G references
      - X2C Relativistic references (both HF and KS)
      - Full integration of OpenMP in performance critical code
      - Support for both INCORE (full ERI) and DIRECT integral contraction schemes<|MERGE_RESOLUTION|>--- conflicted
+++ resolved
@@ -9,7 +9,6 @@
 
   FORMAT: YYYY-MM-DD
 
-<<<<<<< HEAD
   - 2020-10-20 0.4.0 (BETA)
     - Added Functionality:
       - Add Resolution of identity (RI) approximation for all methods
@@ -30,9 +29,8 @@
       - Enforce multiplicity consistent with number of electrons
       - Ensure input file is not the same as output file
       - Error on unspecified BASIS input section
+  <br>
 
-=======
->>>>>>> 9ed6994c
   - 2020-07-17 0.3.3 (BETA)
     - Support multiplicities up to element Es for SAD guess
     - Fix incorrect multiplicities for elements S, P, and Mn in SAD guess
@@ -45,10 +43,7 @@
     - Fix simultaneous file read failure from GPLHR_MPI tests
     - Fix include guards
     - Bump OpenBLAS -> v0.3.9
-<<<<<<< HEAD
   <br>
-=======
->>>>>>> 9ed6994c
 
   - 2020-04-25 0.3.2 (BETA)
     - Add ability to read user specified basis from input file or path to file
