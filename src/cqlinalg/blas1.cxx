--- conflicted
+++ resolved
@@ -46,12 +46,7 @@
 
   template<>
   dcomplex InnerProd(int N, double *X, int INCX, double *Y, int INCY) {
-<<<<<<< HEAD
-    return dcomplex(InnerProd<double>(N,X,INCX,Y,INCY),0.);
-        
-=======
     return dcomplex(InnerProd<double>(N,X,INCX,Y,INCY));
->>>>>>> 405487df
   }; // InnerProd complex = (real,real)
 
 
@@ -130,10 +125,7 @@
   }; // InnerProd real = (complex,complex)
 
 
-<<<<<<< HEAD
-=======
 
->>>>>>> 405487df
   template<>
   double TwoNorm(int N, double *X, int INCX) {
     return
