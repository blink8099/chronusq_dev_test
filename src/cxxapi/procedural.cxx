/* 
 *  This file is part of the Chronus Quantum (ChronusQ) software package
 *  
 *  Copyright (C) 2014-2020 Li Research Group (University of Washington)
 *  
 *  This program is free software; you can redistribute it and/or modify
 *  it under the terms of the GNU General Public License as published by
 *  the Free Software Foundation; either version 2 of the License, or
 *  (at your option) any later version.
 *  
 *  This program is distributed in the hope that it will be useful,
 *  but WITHOUT ANY WARRANTY; without even the implied warranty of
 *  MERCHANTABILITY or FITNESS FOR A PARTICULAR PURPOSE.  See the
 *  GNU General Public License for more details.
 *  
 *  You should have received a copy of the GNU General Public License along
 *  with this program; if not, write to the Free Software Foundation, Inc.,
 *  51 Franklin Street, Fifth Floor, Boston, MA 02110-1301 USA.
 *  
 *  Contact the Developers:
 *    E-Mail: xsli@uw.edu
 *  
 */

#include <cxxapi/input.hpp>
#include <cxxapi/output.hpp>
#include <cxxapi/options.hpp>
#include <cxxapi/boilerplate.hpp>
#include <cxxapi/procedural.hpp>

#include <util/files.hpp>
#include <util/matout.hpp>
#include <util/mpi.hpp>
#include <util/threads.hpp>
#include <util/timer.hpp>

#include <memmanager.hpp>
#include <cerr.hpp>
#include <molecule.hpp>
#include <basisset.hpp>
#include <integrals.hpp>
#include <singleslater.hpp>
#include <response.hpp>
#include <realtime.hpp>
#include <itersolver.hpp>
#include <coupledcluster.hpp>

#include <findiff/geomgrad.hpp>
#include <particleintegrals/gradints.hpp>
#include <particleintegrals/twopints/incore4indextpi.hpp>
#include <particleintegrals/twopints/gtodirecttpi.hpp>
#include <particleintegrals/gradints/incore.hpp>
#include <particleintegrals/gradints/direct.hpp>

#include <cqlinalg/blasext.hpp>
#include <cqlinalg/eig.hpp>

#include <geometrymodifier.hpp>
#include <geometrymodifier/moleculardynamics.hpp>
#include <geometrymodifier/singlepoint.hpp>
#include <physcon.hpp>

// TEMPORARY
#include <singleslater/neoss.hpp>


//#include <cubegen.hpp>

namespace ChronusQ {

#ifdef ENABLE_BCAST_COUNTER
  int bcastCounter = 0;
#endif

  void RunChronusQ(std::string inFileName,
    std::string outFileName, std::string rstFileName,
    std::string scrFileName) {

    // Check to make sure input and output file name are different.
    if( inFileName == outFileName )
      CErr("Input file name and output file name cannot be identical.");

    int rank = MPIRank();
    int size = MPISize();

    // Redirect output to output file if not STDOUT
    std::shared_ptr<std::ofstream> outfile;
    std::streambuf *coutbuf = std::cout.rdbuf();

    if( outFileName.compare("STDOUT") and (rank == 0) ) {

      outfile = std::make_shared<std::ofstream>(outFileName);
      std::cout.rdbuf(outfile->rdbuf());

    }


    // Setup MPI rank files

    std::shared_ptr<std::ofstream> rankfile;
    std::streambuf *cerrbuf = std::cerr.rdbuf();

    if( size > 1 ) {
      
      std::string rankFileName = outFileName + ".mpi." + 
        std::to_string(rank);

      rankfile = std::make_shared<std::ofstream>(rankFileName);
      std::cerr.rdbuf(rankfile->rdbuf());

      std::cerr << "Hello from RANK = " << rank << " / SIZE = " << size 
                << "\n\n";

    }


    std::ostream &output = (rank == 0) ? std::cout : std::cerr;


    // Output CQ header
    CQOutputHeader(output);
    if(rankfile and rank == 0) CQOutputHeader(std::cerr);


    // Parse Input File
    CQInputFile input(inFileName);


    CQINPUT_VALID(output,input);

    // Dump contents of input file into output file
    if( rank == 0 ) {
      std::cout << "\n\n\n";
      std::cout << "Input File:\n" << BannerTop << std::endl;
      std::ifstream inStream(inFileName);
      std::istreambuf_iterator<char> begin_src(inStream);
      std::istreambuf_iterator<char> end_src;
      std::ostreambuf_iterator<char> begin_dest(std::cout);
      std::copy(begin_src,end_src,begin_dest);
      inStream.close();
      std::cout << BannerEnd << "\n\n\n" << std::endl;
    }


    // TEMPORARY
    bool doTemp = true;


    // Determine JOB type
    JobType jobType;
    
    try {
      jobType = parseJob(input.getData<std::string>("QM.JOB"));
    } catch (...) {
      CErr("Must Specify QM.JOB",output);
    }

    // Break into sequence of individual jobs
    std::vector<JobType> jobs;
    if( jobType != SCF ) {
      jobs.push_back(SCF);
    }
    jobs.push_back(jobType);

    // Check if we're doing NEO
    bool doNEO = false;
    if ( input.containsSection("SCF") ) {
      try {
        doNEO = input.getData<bool>("SCF.NEO");
      } catch(...) { ; }
    }

    auto memManager = CQMiscOptions(output,input);


    // Create Molecule and BasisSet objects
    Molecule mol(std::move(CQMoleculeOptions(output,input,scrFileName)));

    // Create BasisSet objects
    std::shared_ptr<BasisSet> basis = CQBasisSetOptions(output,input,mol,"BASIS");
    std::shared_ptr<BasisSet> dfbasis = CQBasisSetOptions(output,input,mol,"DFBASIS");

    auto aoints = CQIntsOptions(output,input,*memManager,mol,basis,dfbasis,nullptr);

    // Create BasisSet and integral objects for nuclear orbitals 
    std::shared_ptr<BasisSet> prot_basis = 
      doNEO ? CQBasisSetOptions(output,input,mol,"PBASIS") : nullptr;
    auto prot_aoints = 
      doNEO ? CQIntsOptions(output,input,*memManager,mol,prot_basis,dfbasis,nullptr,"PINTS"): nullptr;
    auto ep_aoints   = 
      doNEO? CQIntsOptions(output,input,*memManager,mol,basis,dfbasis,prot_basis,"EPINTS") : nullptr;

    std::shared_ptr<SingleSlaterBase> ss  = nullptr;
    std::shared_ptr<SingleSlaterBase> pss = nullptr;


    // NEO calculation
    if (doNEO) {
      ss = CQNEOSSOptions(output,input,*memManager,mol,
                                       *basis,*prot_basis,
                                        aoints, prot_aoints,
                                        ep_aoints);
    }
    else
      ss = CQSingleSlaterOptions(output,input,*memManager,mol,*basis,aoints);

    // EM Perturbation for SCF
    EMPerturbation emPert;

    // SCF options for electrons
    CQSCFOptions(output,input,*ss,emPert);

    bool rstExists = false;
    if( ss->scfControls.guess == READMO or 
        ss->scfControls.guess == READDEN or
        ss->scfControls.prot_guess == READMO or
        ss->scfControls.prot_guess == READDEN) 
      rstExists = true;
    if( ss->scfControls.guess == FCHKMO or
        ss->scfControls.prot_guess == FCHKMO )
      ss->fchkFileName = scrFileName;

    // Create the restart and scratch files
    SafeFile rstFile(rstFileName, rstExists);
    //SafeFile scrFile(scrFileName);

    if( not rstExists and rank == 0 ) rstFile.createFile();


    if( rank == 0 ) {
      ss->savFile     = rstFile;
      aoints->savFile = rstFile;
      if (doNEO) { 
        prot_aoints->savFile = rstFile;
        ep_aoints->savFile   = rstFile;
      }
    }

    // If doing NEO, propagate setup to subsystems
    if(auto neoss = std::dynamic_pointer_cast<NEOBase>(ss)) {
      neoss->setSubSetup();
    }

    // Done setting up
    //
    // START OF REAL PROCEDURAL SECTION
    //

    for( auto& job: jobs ) {

      bool firstStep = true;
      std::shared_ptr<RealTimeBase> rt = nullptr;

      JobType elecJob = CQGeometryOptions(output, input, job, mol, ss, rt,
        ep_aoints, emPert);

      // Loop over various structures
      while( mol.geometryModifier->hasNext() ) {

        // Update geometry
        mol.geometryModifier->electronicPotentialEnergy = ss->totalEnergy;
        mol.geometryModifier->update(true, mol, firstStep);
        // Update basis to the new geometry
        basis->updateNuclearCoordinates(mol);
        if( dfbasis != nullptr ) dfbasis->updateNuclearCoordinates(mol);

        if( doNEO ) {
          prot_basis->updateNuclearCoordinates(mol);
        }

        // Update integrals
        // TODO: Time dependent field?
        aoints->computeAOTwoE(*basis, mol, emPert);

        if (doNEO) { 
          if(auto p = std::dynamic_pointer_cast<Integrals<double>>(prot_aoints))
            prot_aoints->computeAOTwoE(*prot_basis, mol, emPert);
          else
            CErr("NEO with complex integrals NYI!",output);
          if(auto p = std::dynamic_pointer_cast<Integrals<double>>(ep_aoints))
            ep_aoints->computeAOTwoE(*basis, *prot_basis, mol, emPert); 
        }

        // Run SCF job
        if( elecJob == SCF ) {
          ss->formCoreH(emPert, true);
          if(firstStep) ss->formGuess();
          ss->SCF(emPert);
        }

        // Run RT job
        if( elecJob == RT ) {

          // Initialize core hamiltonian
          rt->formCoreH(emPert);

          // Get correct time length
          if( !firstStep ) {
            rt->intScheme.restoreStep = rt->curState.iStep;
            rt->intScheme.tMax = rt->intScheme.tMax + rt->intScheme.nSteps*rt->intScheme.deltaT;
          }

          if( MPISize() > 1 ) CErr("RT + MPI NYI!",output);

          rt->doPropagation();

        }


        if( elecJob == RESP ) {

          // FIXME: Need to implement TD-NEO
          if (doNEO)
            CErr("RESP-NEO NYI!",output);

          auto resp = CQResponseOptions(output,input,ss);
          resp->savFile = rstFile;
          resp->run();

          if( MPIRank(MPI_COMM_WORLD) == 0 ) resp->printResults(output);
          MPI_Barrier(MPI_COMM_WORLD);

        }

<<<<<<< HEAD
        
        if( elecJob == CC ){

          // FIXME: Need to implement NEO-CC
          if (doNEO)
            CErr("NEO-CC NYI!",output);
=======
			 std::shared_ptr<ResponseBase> resp;

      // FIXME: Need to implement TD-NEO
      if (doNEO)
       // CErr("RESP-NEO NYI!",output);
        resp = CQResponseOptions(output,input,neoss);
			else{	
      	resp = CQResponseOptions(output,input,ss);
			}
      resp->savFile = rstFile;
      resp->run();
>>>>>>> 4b8494e0

          #ifdef CQ_HAS_TA
            auto cc = CQCCOptions(output, input, ss);
            cc->run(); 
          #else
            CErr("TiledArray must be compiled to use Coupled-Cluster code!");
          #endif
        }

        firstStep = false;

      } // Loop over geometries
    } // Loop over different jobs

    ProgramTimer::tock("Chronus Quantum");
    printTimerSummary(std::cout);
     
    // Output CQ footer
    CQOutputFooter(output);

    // Reset std::cout and std::cerr
    if(outfile)  std::cout.rdbuf(coutbuf);
    if(rankfile) std::cerr.rdbuf(cerrbuf);

  }; // RunChronusQ


 }; // namespace ChronusQ<|MERGE_RESOLUTION|>--- conflicted
+++ resolved
@@ -309,9 +309,6 @@
 
         if( elecJob == RESP ) {
 
-          // FIXME: Need to implement TD-NEO
-          if (doNEO)
-            CErr("RESP-NEO NYI!",output);
 
           auto resp = CQResponseOptions(output,input,ss);
           resp->savFile = rstFile;
@@ -322,26 +319,12 @@
 
         }
 
-<<<<<<< HEAD
         
         if( elecJob == CC ){
 
           // FIXME: Need to implement NEO-CC
           if (doNEO)
             CErr("NEO-CC NYI!",output);
-=======
-			 std::shared_ptr<ResponseBase> resp;
-
-      // FIXME: Need to implement TD-NEO
-      if (doNEO)
-       // CErr("RESP-NEO NYI!",output);
-        resp = CQResponseOptions(output,input,neoss);
-			else{	
-      	resp = CQResponseOptions(output,input,ss);
-			}
-      resp->savFile = rstFile;
-      resp->run();
->>>>>>> 4b8494e0
 
           #ifdef CQ_HAS_TA
             auto cc = CQCCOptions(output, input, ss);
