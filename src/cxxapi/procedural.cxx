--- conflicted
+++ resolved
@@ -188,16 +188,12 @@
       ss->formCoreH(emPert);
 
       // If INCORE, compute and store the ERIs
-<<<<<<< HEAD
       if(auto p = std::dynamic_pointer_cast<Integrals<double>>(aoints))
         p->ERI->computeAOInts(*basis, mol, emPert, ELECTRON_REPULSION,
                               hamiltonianOptions);
       else if(auto p = std::dynamic_pointer_cast<Integrals<dcomplex>>(aoints))
         p->ERI->computeAOInts(*basis, mol, emPert, ELECTRON_REPULSION,
                               hamiltonianOptions);
-=======
-      aoints->computeAOTwoE(*basis, mol, emPert);
->>>>>>> 37985436
 
       ss->formGuess();
       ss->SCF(emPert);
