/* 
 *  This file is part of the Chronus Quantum (ChronusQ) software package
 *  
 *  Copyright (C) 2014-2020 Li Research Group (University of Washington)
 *  
 *  This program is free software; you can redistribute it and/or modify
 *  it under the terms of the GNU General Public License as published by
 *  the Free Software Foundation; either version 2 of the License, or
 *  (at your option) any later version.
 *  
 *  This program is distributed in the hope that it will be useful,
 *  but WITHOUT ANY WARRANTY; without even the implied warranty of
 *  MERCHANTABILITY or FITNESS FOR A PARTICULAR PURPOSE.  See the
 *  GNU General Public License for more details.
 *  
 *  You should have received a copy of the GNU General Public License along
 *  with this program; if not, write to the Free Software Foundation, Inc.,
 *  51 Franklin Street, Fifth Floor, Boston, MA 02110-1301 USA.
 *  
 *  Contact the Developers:
 *    E-Mail: xsli@uw.edu
 *  
 */
#pragma once

#include <chronusq_sys.hpp>

#include <util/mpi.hpp>
#include <util/timer.hpp>
#include <util/typedefs.hpp>

#include <memmanager.hpp>
#include <cqlinalg/blas1.hpp>

#include <fields.hpp>

namespace ChronusQ {

  enum DENSITY_TYPE {
    SCALAR=0,MZ=1,MY=2,MX=3
  }; ///< Enumerate the types of densities for contraction

  // Helper function for operator traces
  // see src/quantum/properties.cxx for docs

  template <typename RetTyp, typename Left, typename Right>
  static inline RetTyp OperatorTrace(size_t N, const Left& op1 , 
    const Right& op2) {
        
    return InnerProd<RetTyp>(N,op1,1,op2,1);

  } 

  /**
   *  \brief The QuantumBase class. The abstraction of information
   *  relating to the Quantum class which are independent of storage
   *  type.
   *
   *  See Quantum for further docs
   *
   */ 
  class QuantumBase {

  protected:
  private:
  public:

    MPI_Comm      comm; ///< MPI Communicator

    CQMemManager& memManager; ///< Memory manager for matrix allocation

    int   nC;   ///< Number of spin components
    bool  iCS;  ///< is closed shell?


    // Property storage

    // Length gauge electric multipoles
    cart_t elecDipole;        ///< Electric Dipole in the length gauge
    cartmat_t elecQuadrupole; ///< Electric Quadrupole in the length gauge
    cartrk3_t elecOctupole;   ///< Electric Octupole in the length gauge
    
    // Spin expectation values
    cart_t SExpect; ///< Expectation values of Sx, Sy and Sz
    double    SSq;  ///< Expectation value of S^2

    // Energy expectation values
    double OBEnergy;   ///< 1-Body operator contribution to the energy
    double MBEnergy;   ///< Many(2)-Body operator contribution to the energy
    double totalEnergy;///< The total energy



    // Constructors
      
    // Disable default constructor
    QuantumBase() = delete;

    // Default the copy and move constructors
    QuantumBase(const QuantumBase&) = default;
    QuantumBase(QuantumBase&&)      = default;

    /**
     *  QuantumBase Constructor. Constructs a QuantumBase object.
     *
     *  \param [in] mem   CQMemManager to handle to allocation of densities
     *  \param [in] _nC   Number of spin components (1 and 2 are supported)
     *  \param [in] _iCS  Whether or not system is closed shell
     *                    (only used when _nC == 1)
     */ 
    QuantumBase(MPI_Comm c, CQMemManager &mem, size_t _nC, bool _iCS): 
      memManager(mem), nC(_nC), iCS(_iCS), comm(c),
      elecDipole({0.,0.,0.}),
      elecQuadrupole{{{0.,0.,0.},{0.,0.,0.},{0.,0.,0.}}},
      elecOctupole{
        {
          {{{0.,0.,0.},{0.,0.,0.},{0.,0.,0.}}},
          {{{0.,0.,0.},{0.,0.,0.},{0.,0.,0.}}},
          {{{0.,0.,0.},{0.,0.,0.},{0.,0.,0.}}}
        }}, SExpect({0.,0.,0.}), SSq(0.), OBEnergy(0.), MBEnergy(0.),
      totalEnergy(0.) { }; // Quantum::Quantum



    // Procedural
      
    /**
     *  Function to form the density. Pure virtual
     */ 
    virtual void formDensity() = 0;

    /**
     *  Function to compute the field free energy expectation value(s)
     */ 
    virtual void computeEnergy() = 0;


    /**
     *  Function to compute the energy expectation values including
     *  field terms
     */ 
    void computeEnergy(EMPerturbation &pert){

      ROOT_ONLY(comm);

      computeEnergy();


      // Field contributions to the energy
      double field_delta(0.);

      // Purely magnetic field contributions here
      auto magDipoleField = pert.getDipoleAmp(Magnetic);


      // Purely electric field contributions here
      auto elecDipoleField = pert.getDipoleAmp(Electric);
      field_delta += 
        elecDipoleField[0] * elecDipole[0] +
        elecDipoleField[1] * elecDipole[1] +
        elecDipoleField[2] * elecDipole[2];


      totalEnergy += field_delta; // Increment total energy

    };

   
    virtual void computeMultipole(EMPerturbation &) = 0;
    virtual void computeSpin() = 0;
    virtual void methodSpecificProperties() = 0;



    inline void computeProperties(EMPerturbation &pert) {

      ROOT_ONLY(comm);

<<<<<<< HEAD
      if(nC != 4)computeMultipole(pert);
=======
      ProgramTimer::tick("Compute Properties");

      computeMultipole(pert);
>>>>>>> 37985436
      computeEnergy(pert);
      if(nC != 4) computeSpin();
      methodSpecificProperties();

      ProgramTimer::tock("Compute Properties");

    };
    

    // Print functions
    virtual void print1PDM(std::ostream&) = 0;
    void printMultipoles(std::ostream&);
    void printSpin(std::ostream&);
    virtual void printMiscProperties(std::ostream&) = 0;
  }; // class QuantumBase

}; // namespace ChronusQ
<|MERGE_RESOLUTION|>--- conflicted
+++ resolved
@@ -176,13 +176,9 @@
 
       ROOT_ONLY(comm);
 
-<<<<<<< HEAD
-      if(nC != 4)computeMultipole(pert);
-=======
       ProgramTimer::tick("Compute Properties");
 
-      computeMultipole(pert);
->>>>>>> 37985436
+      if(nC != 4) computeMultipole(pert);
       computeEnergy(pert);
       if(nC != 4) computeSpin();
       methodSpecificProperties();
