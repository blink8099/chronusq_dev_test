/* 
 *  This file is part of the Chronus Quantum (ChronusQ) software package
 *  
 *  Copyright (C) 2014-2020 Li Research Group (University of Washington)
 *  
 *  This program is free software; you can redistribute it and/or modify
 *  it under the terms of the GNU General Public License as published by
 *  the Free Software Foundation; either version 2 of the License, or
 *  (at your option) any later version.
 *  
 *  This program is distributed in the hope that it will be useful,
 *  but WITHOUT ANY WARRANTY; without even the implied warranty of
 *  MERCHANTABILITY or FITNESS FOR A PARTICULAR PURPOSE.  See the
 *  GNU General Public License for more details.
 *  
 *  You should have received a copy of the GNU General Public License along
 *  with this program; if not, write to the Free Software Foundation, Inc.,
 *  51 Franklin Street, Fifth Floor, Boston, MA 02110-1301 USA.
 *  
 *  Contact the Developers:
 *    E-Mail: xsli@uw.edu
 *  
 */
#pragma once

#include <chronusq_sys.hpp>
#include <cerr.hpp>
#include <memmanager.hpp>
#include <singleslater.hpp>
#include <singleslater/neoss.hpp>


// RT Headers
#include <realtime/enums.hpp>
#include <realtime/fields.hpp>



namespace ChronusQ {

  /**
   *  \brief A struct to store information pertinent to the time
   *  propagation procedure.
   */ 
  struct IntegrationScheme {

    IntegrationAlgorithm intAlg  = MMUT;         ///< Integration Algorithm
    PropagationStep      rstStep = ExplicitMagnus2; ///< Restart Step
    PropagatorAlgorithm  prpAlg  = Diagonalization; ///< exp(-iF) Algorithm

    double tMax    = 0.1;  ///< Max simulation time in AU
    double deltaT  = 0.01; ///< Time-step in AU

    size_t iRstrt  = 50; ///< Restart MMUT every N steps

    size_t iSave    = 50; ///< Save progress every N steps
    size_t restoreStep = 0;  ///< Restore propagation from this step

    size_t nSteps = 0; ///< Electronic steps to update tMax

    bool   includeSCFField = true;  ///< Whether to include the SCF field

  }; // struct IntegrationScheme

  /**
   *  \brief A struct to store information pertinent to the current
   *  state of the time propagation
   */ 
  struct IntegrationProgress {

    double  xTime = 0.; ///< Current time point
    size_t  iStep = 0;  ///< Step index of current time point
    double  stepSize;   ///< Current step size

    PropagationStep curStep;  ///< Current integration step

  };

  /**
   *  \brief A struct to store the property data obtained throughout the
   *  RealTime simulation
   */ 
  struct IntegrationData {

    std::vector<double> Time;
    std::vector<double> Energy;
    std::vector<std::array<double,3>> ElecDipole;

    // Field
    std::vector<std::array<double,3>> ElecDipoleField;
  };




  struct RealTimeBase {

    SafeFile savFile; ///< Data File

    IntegrationScheme intScheme;   ///< Integration scheme (MMUT, etc)
    TDEMPerturbation  pert;        ///< TD field perturbation
    EMPerturbation    scfPert;     ///< SCF Perturbation

    IntegrationProgress curState;  ///< Current state of the time propagation
    IntegrationData     data;      ///< Data collection
    
    bool restart   = false; ///< Restarting calc from bin file
    size_t printLevel = 1; ///< Print Level

    RealTimeBase()                     = delete;
    RealTimeBase(const RealTimeBase &) = delete;
    RealTimeBase(RealTimeBase &&)      = delete;


    RealTimeBase( CQMemManager &memManager): memManager_(memManager){ }


    // RealTimeBase procedural functions
    virtual void doPropagation()         = 0;
    virtual double totalEnergy()         = 0;
    virtual std::vector<double> getGrad(EMPerturbation&) = 0;
    virtual void formCoreH(EMPerturbation&)              = 0;
    virtual void updateAOProperties(double) = 0;
    virtual void createRTDataSets(size_t maxPoints) = 0;

    // Progress functions
    void printRTHeader();
    void printRTStep();
    void appendStepRecord();


    /**
     *  \brief Adds a field to the time-dependent electromagnetic
     *  perturbation.
     *
     *  Calls TDEMPerturbation::addField. See include/realtime/fields.hpp
     *  for proper documentation.
     */ 
    template <typename... Args>
    inline void addField(Args... args){ pert.addField(args...); }


    inline void setSCFPerturbation( EMPerturbation& scfp ) {
      scfPert = scfp;
    }

  protected:

    CQMemManager     &memManager_; ///< Memory manager

  };


  template <template <typename, typename> class _SSTyp, typename IntsT>
  class RealTime : public RealTimeBase {
   
    typedef dcomplex*                 oper_t;
    typedef std::vector<oper_t>       oper_t_coll;

    SingleSlaterBase         *reference_ = nullptr;  ///< Initial conditions
    _SSTyp<dcomplex,IntsT>    propagator_; ///< Total system with complex matrices 
    std::vector<SingleSlater<dcomplex, IntsT>*> systems_; ///< Objects for time propagation

    std::vector<std::shared_ptr<PauliSpinorSquareMatrices<dcomplex>>> DOSav;
    std::vector<std::shared_ptr<PauliSpinorSquareMatrices<dcomplex>>> UH;
    
  public:


    // Constructors

    // Disable default, copy and move constructors
    RealTime()                 = delete;
    RealTime(const RealTime &) = delete;
    RealTime(RealTime &&)      = delete;


    /**
     *  \brief RealTime Constructor.
     *
     *  Stores references to a "reference" SingleSlater object and
     *  CQMemManager and makes a copy of the reference into a complex
     *  SingleSlater object for the propagation.
     */ 
    template <typename RefMatsT>
    RealTime(_SSTyp<RefMatsT,IntsT> &reference) : 
      RealTimeBase(reference.memManager),
      reference_(&reference), propagator_(reference) { 

      alloc<RefMatsT>(); 

    }; // RealTime constructor
  
<<<<<<< HEAD
=======
    inline double totalEnergy(){
      //propagator_.computeEnergy();
      return propagator_.totalEnergy;
    }

    inline void formCoreH(EMPerturbation &emPert) {
      return propagator_.formCoreH(emPert, false);
    }

    inline std::vector<double> getGrad(EMPerturbation &emPert) {
      return propagator_.getGrad(emPert,false,false);
    }

>>>>>>> 710e7c57
    // RealTime procedural functions
    // RealTime procedural functions
    void doPropagation(); // From RealTimeBase
    void propagateStep();
    void formPropagator(size_t);
    void formFock(bool,double,size_t);
<<<<<<< HEAD
=======
    void updateAOProperties(double t);
>>>>>>> 710e7c57
    void propagateWFN(size_t);
    void saveState(EMPerturbation&);
    void restoreState(); 
    void createRTDataSets(size_t maxPoints);

    // Progress functions
    void printRTHeader();
    void printRTStep();
    void appendStepRecord();


    // Memory functions
    template <typename MatsT>
    void alloc();

  }; // class RealTime
  

}; // namespace ChronusQ
<|MERGE_RESOLUTION|>--- conflicted
+++ resolved
@@ -191,8 +191,6 @@
 
     }; // RealTime constructor
   
-<<<<<<< HEAD
-=======
     inline double totalEnergy(){
       //propagator_.computeEnergy();
       return propagator_.totalEnergy;
@@ -206,17 +204,13 @@
       return propagator_.getGrad(emPert,false,false);
     }
 
->>>>>>> 710e7c57
     // RealTime procedural functions
     // RealTime procedural functions
     void doPropagation(); // From RealTimeBase
     void propagateStep();
     void formPropagator(size_t);
     void formFock(bool,double,size_t);
-<<<<<<< HEAD
-=======
     void updateAOProperties(double t);
->>>>>>> 710e7c57
     void propagateWFN(size_t);
     void saveState(EMPerturbation&);
     void restoreState(); 
