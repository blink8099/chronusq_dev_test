--- conflicted
+++ resolved
@@ -108,7 +108,6 @@
     size_t orbitalPopFreq = 0; ///< Amount of printing in RT calc
     
     bool restart   = false; ///< Restarting calc from bin file
-    size_t printLevel = 1; ///< Print Level
 
     RealTimeBase()                     = delete;
     RealTimeBase(const RealTimeBase &) = delete;
@@ -217,12 +216,8 @@
     void propagateWFN(size_t);
     void saveState(EMPerturbation&);
     void restoreState(); 
-<<<<<<< HEAD
     void createRTDataSets(size_t maxPoints);
-=======
-    void createRTDataSets();
     void orbitalPop();
->>>>>>> c62aa77a
 
     // Progress functions
     void printRTHeader();
