--- conflicted
+++ resolved
@@ -41,19 +41,6 @@
 #define OPTOPT(x) try{ x; } catch(...) { ; }
 
 namespace ChronusQ {
-
-<<<<<<< HEAD
-  // Type of SingleSlater object
-  enum RefType { 
-    isRawRef,  // non-specified
-    isRRef,    // RHF/DFT
-    isURef,    // UHF/DFT
-    isRORef,   // ROHF/DFT
-    isGRef,    // GHF/DFT
-    isTwoCRef, // Two-component
-    isX2CRef,  // X2C
-    isFourCRef // Four-component
-  };
 
   // Type of Job
   enum JobType {
@@ -93,23 +80,6 @@
     return job;
   };
 
-  // A struct that stores reference information
-  struct RefOptions {
-    
-    std::string RCflag = "REAL"; // Real or Complex
-    
-    RefType refType = isRRef;    // R/U/G/2c/X2C/4c
-
-    bool isKSRef = false;        // HF or DFT
-
-    size_t nC = 1;               // number of component
-    bool iCS = true;             // closed shell or not
-
-    std::string funcName;        // DFT functional name
-  };
-
-=======
->>>>>>> c62aa77a
   // Function definitions ofr option parsing. 
   // See src/cxxapi/input/*opts.cxx for documentation
 
@@ -131,9 +101,9 @@
 
   void parseHamiltonianOptions(std::ostream &, CQInputFile &, 
     BasisSet &basis, std::shared_ptr<IntegralsBase> aoints,
-    RefOptions &refOptions, HamiltonianOptions &hamiltonianOptions);
-
-  bool parseAtomicType(std::ostream &, CQInputFile &, ATOMIC_X2C_TYPE &);
+    RefOptions &refOptions, HamiltonianOptions &hamiltonianOptions, std::string);
+
+  bool parseAtomicType(std::ostream &, CQInputFile &, ATOMIC_X2C_TYPE &, std::string);
 
   // Parse the options relating to the BasisSet
   std::shared_ptr<BasisSet> CQBasisSetOptions(std::ostream &, CQInputFile &,
@@ -141,17 +111,9 @@
 
   void CQBASIS_VALID(std::ostream&, CQInputFile &, std::string);
 
-<<<<<<< HEAD
-  // Parse the options relating to the SingleSlater 
-  // (and variants)
-  std::shared_ptr<SingleSlaterBase> CQSingleSlaterOptions(
-      std::ostream &, CQInputFile &,
-      CQMemManager &mem, Molecule &mol, BasisSet &basis,
-=======
   // Parse the options relating to the SingleSlaterOptions
   SingleSlaterOptions CQSingleSlaterOptions(
       std::ostream &, CQInputFile &, Molecule &, BasisSet &,
->>>>>>> c62aa77a
       std::shared_ptr<IntegralsBase>);
 
   // Parse the options relating to the NEOSingleSlater
