--- conflicted
+++ resolved
@@ -32,14 +32,11 @@
 #include <particleintegrals/gradints/incore.hpp>
 #include <particleintegrals/gradints/direct.hpp>
 #include <fockbuilder/rofock/impl.hpp>
-<<<<<<< HEAD
 #include <quantum/properties.hpp>
 #include <fockbuilder/neofock.hpp>
-=======
 #include <fockbuilder/fourcompfock/impl.hpp>
 #include <fockbuilder/fourcompfock/batchgd.hpp>
 #include <fockbuilder/matrixfock.hpp>
->>>>>>> c62aa77a
 
 #include <typeinfo>
 
@@ -362,16 +359,12 @@
     if (tID == typeid(ROFock<MatsT,IntsT>)) {
       return std::make_shared<ROFock<MatsU,IntsT>>(
                *std::dynamic_pointer_cast<ROFock<MatsT,IntsT>>(fb));
-<<<<<<< HEAD
     }
     else if (tID == typeid(NEOFockBuilder<MatsT,IntsT>)) {
       return std::make_shared<NEOFockBuilder<MatsU,IntsT>>(
                *std::dynamic_pointer_cast<NEOFockBuilder<MatsT,IntsT>>(fb));
-    }
-    else {
-=======
-
-    } else if (tID == typeid(FourCompFock<MatsT,IntsT>)) {
+    } 
+    else if (tID == typeid(FourCompFock<MatsT,IntsT>)) {
       return std::make_shared<FourCompFock<MatsU,IntsT>>(
           *std::dynamic_pointer_cast<FourCompFock<MatsT,IntsT>>(fb));
 
@@ -380,7 +373,6 @@
           *std::dynamic_pointer_cast<MatrixFock<MatsT,IntsT>>(fb));
 
     } else {
->>>>>>> c62aa77a
       return std::make_shared<FockBuilder<MatsU,IntsT>>(
                *std::dynamic_pointer_cast<FockBuilder<MatsT,IntsT>>(fb));
     }
@@ -479,32 +471,21 @@
       // G[S] = 2 * J[S] + alpha * K[S]
       twoEGrad.S() += 2. * JList[iGrad];
 
-#if 0
-    double gradVal = 0;
-
-    for(auto i = 0; i < NB; ++i)
-    for(auto j = 0; j < NB; ++j) {
-      gradVal += std::real(twoEGrad.S().pointer()[i+j*NB] 
-               * ss.onePDM->S().pointer()[i+j*NB]);
-    }
-
-#else
-      double gradVal = ss.template computeOBProperty<double,SCALAR>(
+      double gradVal = ss.template computeOBProperty<SCALAR>(
         twoEGrad.S().pointer()
       );
       if( hasZ )
-        gradVal += ss.template computeOBProperty<double,MZ>(
+        gradVal += ss.template computeOBProperty<MZ>(
           twoEGrad.Z().pointer()
         );
       if( hasXY ) {
-        gradVal += ss.template computeOBProperty<double,MY>(
+        gradVal += ss.template computeOBProperty<MY>(
           twoEGrad.Y().pointer()
         );
-        gradVal += ss.template computeOBProperty<double,MX>(
+        gradVal += ss.template computeOBProperty<MX>(
           twoEGrad.X().pointer()
         );
       }
-#endif
       gradient.push_back(0.25*gradVal);
 
     }
