/*
 *  This file is part of the Chronus Quantum (ChronusQ) software package
 *  
 *  Copyright (C) 2014-2020 Li Research Group (University of Washington)
 *  
 *  This program is free software; you can redistribute it and/or modify
 *  it under the terms of the GNU General Public License as published by
 *  the Free Software Foundation; either version 2 of the License, or
 *  (at your option) any later version.
 *  
 *  This program is distributed in the hope that it will be useful,
 *  but WITHOUT ANY WARRANTY; without even the implied warranty of
 *  MERCHANTABILITY or FITNESS FOR A PARTICULAR PURPOSE.  See the
 *  GNU General Public License for more details.
 *  
 *  You should have received a copy of the GNU General Public License along
 *  with this program; if not, write to the Free Software Foundation, Inc.,
 *  51 Franklin Street, Fifth Floor, Boston, MA 02110-1301 USA.
 *  
 *  Contact the Developers:
 *    E-Mail: xsli@uw.edu
 *  
 */
#pragma once

#include <integrals.hpp>
#include <util/matout.hpp>
#include <util/timer.hpp>
#include <util/threads.hpp>
#include <cqlinalg/blas3.hpp>
#include <cqlinalg/blasext.hpp>
#include <particleintegrals/twopints/incore4indextpi.hpp>
#include <particleintegrals/twopints/incoreritpi.hpp>
#include <particleintegrals/twopints/incore4indexreleri.hpp>
#include <particleintegrals/gradints/incore.hpp>

// Use stupid but bullet proof incore contraction for debug
//#define _BULLET_PROOF_INCORE
//#define _REPORT_INTEGRAL_TIMINGS

namespace ChronusQ {

  /**
   *  \brief Perform various tensor contractions of the full ERI
   *  tensor in core. Wraps other helper functions and provides
   *  loop structure
   *
   *  Currently supports
   *    - Coulomb-type (34,12) contractions
   *    - Exchange-type (23,14) contractions
   *
   *  Works with both real and complex matricies
   *
   *  \param [in/out] list Contains information pertinent to the
   *    matricies to be contracted with. See TwoBodyContraction
   *    for details
   */
  template <typename MatsT, typename IntsT>
  void InCore4indexTPIContraction<MatsT, IntsT>::twoBodyContract(
      MPI_Comm comm,
      const bool,
      std::vector<TwoBodyContraction<MatsT>> &list,
      EMPerturbation&) const {
    ROOT_ONLY(comm);

    if (typeid(*this) == typeid(InCore4indexRelERIContraction<MatsT,IntsT>)
        and typeid(this->ints_) != typeid(InCore4indexRelERI<IntsT>))
      CErr("InCore4indexRelTPIContraction expect a InCore4indexRelTPI reference.");

    if (typeid(*this) == typeid(InCore4indexTPIContraction<MatsT,IntsT>))
      try {
        dynamic_cast<InCore4indexTPI<IntsT>&>(this->ints_);
      } catch (const std::bad_cast&) {
        CErr("InCore4indexTPIContraction expect a InCore4indexTPI reference.");
      }

    if (typeid(*this) == typeid(InCoreRITPIContraction<MatsT,IntsT>))
      try {
        dynamic_cast<InCoreRITPI<IntsT>&>(this->ints_);
      } catch (const std::bad_cast&) {
        CErr("InCoreRITPIContraction expect a InCoreRITPI reference.");
      }

    ProgramTimer::timeOp("Contraction Total", [&](){

      // Loop over matricies to contract with
      for(auto &C : list) {

        // Coulomb-type (34,12) ERI contraction
        // AX(mn) = (mn | kl) X(kl)
        if( C.contType == TWOBODY_CONTRACTION_TYPE::COULOMB ) {
          JContract(comm,C);
        // Exchange-type (23,12) ERI contraction
        // AX(mn) = (mk |ln) X(kl)
        } else if( C.contType == TWOBODY_CONTRACTION_TYPE::EXCHANGE ) {
          KContract(comm,C);
        }

      } // loop over matricies

    });

  } // InCore4indexTPIContraction::twoBodyContract


  /**
   *  \brief Perform a Coulomb-type (34,12) ERI contraction with
   *  a one-body operator.
   */   
  template <typename MatsT, typename IntsT>
  void InCore4indexTPIContraction<MatsT, IntsT>::JContract(
      MPI_Comm, TwoBodyContraction<MatsT> &C) const {

    ProgramTimer::tick("J Contract");

    InCore4indexTPI<IntsT> &tpi4I =
        dynamic_cast<InCore4indexTPI<IntsT>&>(this->ints_);
    CQMemManager& memManager_ = tpi4I.memManager();
    size_t NB   = tpi4I.nBasis();
    size_t NB2  = NB*NB;
    size_t sNB  = tpi4I.snBasis();
    size_t sNB2 = sNB*sNB;

    // need to swap NB and sNB if contraction is done in aux
    if (this->contractSecond) {
      std::swap(NB,sNB);
      std::swap(NB2,sNB2);
    }
    
    const bool sameIntsTMatsT = std::is_same<IntsT,MatsT>::value;

    // for Hermitian densities, output Coulomb Matrix is same type as IntsT
    if (C.HER or sameIntsTMatsT) {

      IntsT *X  = reinterpret_cast<IntsT*>(C.X);
      IntsT *AX = reinterpret_cast<IntsT*>(C.AX);

      // Extract the real part of X if X is Hermetian and if the ints are
      // real
      const bool extractRealPartX = 
        C.HER and std::is_same<IntsT,double>::value and 
        std::is_same<MatsT,dcomplex>::value;

      // Allocate scratch if IntsT and MatsT are different
      const bool allocAXScratch = not std::is_same<IntsT,MatsT>::value;

      if( extractRealPartX ) {

<<<<<<< HEAD
      X = memManager_.malloc<IntsT>(sNB2);
      for(auto k = 0ul; k < sNB2; k++) X[k] = std::real(C.X[k]);
    }
=======
        size_t Xdim = this->auxContract ? sNB2 : NB2;
        X = memManager_.malloc<IntsT>(Xdim);
        for(auto k = 0ul; k < Xdim; k++) X[k] = std::real(C.X[k]);
      }
>>>>>>> c62aa77a

      if( allocAXScratch ) {

        AX = memManager_.malloc<IntsT>(NB2);
        std::fill_n(AX,NB2,0.);

      }


      #ifdef _BULLET_PROOF_INCORE

<<<<<<< HEAD
    size_t NB3 = NB * NB2;
    #pragma omp parallel for
    for(auto i = 0; i < NB; ++i)
    for(auto j = 0; j < NB; ++j)
    for(auto k = 0; k < sNB; ++k)
    for(auto l = 0; l < sNB; ++l)

      AX[i + j*NB] += tpi4I.pointer()[i+j*NB+k*NB2+l*NB3] * X[l + k*NB];
=======
      size_t NB3 = sNB * NB2;
      for(auto i = 0; i < NB; ++i)
      for(auto j = 0; j < NB; ++j)
      for(auto k = 0; k < sNB; ++k)
      for(auto l = 0; l < sNB; ++l)

        C.AX[i + j*NB] += tpi4I(i, j, l, k) * C.X[k + l*NB];
>>>>>>> c62aa77a

      #else

    if( std::is_same<IntsT,dcomplex>::value )
      blas::gemm(blas::Layout::ColMajor,blas::Op::ConjTrans,blas::Op::NoTrans,NB2,1,sNB2,IntsT(1.),tpi4I.pointer(),NB2,X,sNB2,IntsT(0.),AX,NB2);
    else 
<<<<<<< HEAD
      if (not this->contractSecond)
        Gemm('N','N',NB2,1,sNB2,IntsT(1.),tpi4I.pointer(),NB2,X,sNB2,IntsT(0.),AX,NB2);
=======
      if (not this->auxContract)
        blas::gemm(blas::Layout::ColMajor,blas::Op::NoTrans,blas::Op::NoTrans,NB2,1,sNB2,IntsT(1.),tpi4I.pointer(),NB2,X,sNB2,IntsT(0.),AX,NB2);
>>>>>>> c62aa77a
      else
        blas::gemm(blas::Layout::ColMajor,blas::Op::ConjTrans,blas::Op::NoTrans,NB2,1,sNB2,IntsT(1.),tpi4I.pointer(),sNB2,X,sNB2,IntsT(0.),AX,NB2);

      // if Complex ints + Hermitian, conjugate
      if( std::is_same<IntsT,dcomplex>::value and C.HER )
        IMatCopy('R',NB,NB,IntsT(1.),AX,NB,NB);

      // If non-hermetian, transpose
      if( not C.HER )  {

        IMatCopy('T',NB,NB,IntsT(1.),AX,NB,NB);

      }

      #endif

      // Cleanup temporaries
      if( extractRealPartX ) memManager_.free(X);
      if( allocAXScratch ) {

        std::copy_n(AX,NB2,C.AX);
        memManager_.free(AX);

      }
    
    // for non-hermiatin and MatsT = dcomplex, IntsT = double
    } else {
      if (not this->auxContract)
        blas::gemm(blas::Layout::ColMajor,blas::Op::NoTrans,blas::Op::NoTrans,NB2,1,sNB2,MatsT(1.),tpi4I.pointer(),NB2,C.X,sNB2,MatsT(0.),C.AX,NB2);
      else
        blas::gemm(blas::Layout::ColMajor,blas::Op::ConjTrans,blas::Op::NoTrans,NB2,1,sNB2,MatsT(1.),tpi4I.pointer(),sNB2,C.X,sNB2,MatsT(0.),C.AX,NB2);
    }

    ProgramTimer::tock("J Contract");

  }; // InCore4indexERIContraction::JContract

  template <typename MatsT, typename IntsT>
  void InCore4indexTPIContraction<MatsT, IntsT>::KContract(
      MPI_Comm, TwoBodyContraction<MatsT> &C) const {

    ProgramTimer::tick("K Contract");
 
    InCore4indexTPI<IntsT> &tpi4I =
        dynamic_cast<InCore4indexTPI<IntsT>&>(this->ints_);
    // check to see whether the two basis sets are different
    size_t NB = tpi4I.nBasis();
    size_t NB2 = NB*NB;
    size_t NB3 = NB * NB2;

    //#ifdef _BULLET_PROOF_INCORE
    #if 0

    std::fill_n(C.AX,NB2,0.);

    #pragma omp parallel for
    for(auto i = 0; i < NB; ++i)
    for(auto j = 0; j < NB; ++j)
    for(auto k = 0; k < NB; ++k)
    for(auto l = 0; l < NB; ++l) {
      C.AX[i + j*NB] += tpi4I.pointer()[i+l*NB+k*NB2+j*NB3] * C.X[l + k*NB];
    }

    #else

    size_t LAThreads = GetLAThreads();
    SetLAThreads(1);

    #pragma omp parallel for
    for(auto nu = 0; nu < NB; nu++) 
      blas::gemm(blas::Layout::ColMajor,blas::Op::NoTrans,blas::Op::NoTrans,NB,1,NB2,MatsT(1.),tpi4I.pointer()+nu*NB3,NB,C.X,NB2,MatsT(0.),C.AX+nu*NB,NB);

    SetLAThreads(LAThreads);

    #endif

    ProgramTimer::tock("K Contract");

  }; // InCore4indexERIContraction::KContract


  /**
   *  \brief Perform a Coulomb-type (34,12) ERI contraction with
   *  a one-body operator.
   */
  template <typename MatsT, typename IntsT>
  void InCore4indexRelERIContraction<MatsT, IntsT>::JContract(
      MPI_Comm, TwoBodyContraction<MatsT> &C) const {

    InCore4indexRelERI<IntsT> &tpi4I =
        dynamic_cast<InCore4indexRelERI<IntsT>&>(this->ints_);
    size_t NB = tpi4I.nBasis();
    size_t NB2 = NB * NB;
    size_t NB3 = NB * NB2;

    if( C.ERI4 == nullptr ) C.ERI4 = reinterpret_cast<double*>(tpi4I.pointer());

    memset(C.AX,0.,NB2*sizeof(MatsT));

    if( C.intTrans == TRANS_KL ) {

      // D(μν) = D(λκ)(μν|[κλ]^T) = D(λκ)(μν|λκ)
      #pragma omp parallel for
      for(auto m = 0; m < NB; ++m)
      for(auto n = 0; n < NB; ++n)
      for(auto k = 0; k < NB; ++k)
      for(auto l = 0; l < NB; ++l) {

        C.AX[m + n*NB] += C.ERI4[m + n*NB + l*NB2 + k*NB3] * C.X[l + k*NB];

      }

    } else if( C.intTrans == TRANS_MNKL ) {

      // D(μν) = D(λκ)(μν|κλ)^T = D(λκ)(κλ|μν)
      #pragma omp parallel for
      for(auto m = 0; m < NB; ++m)
      for(auto n = 0; n < NB; ++n)
      for(auto k = 0; k < NB; ++k)
      for(auto l = 0; l < NB; ++l) {

        C.AX[m + n*NB] += C.ERI4[k + l*NB + m*NB2 + n*NB3]*C.X[l + k*NB];

      }

    } else if( C.intTrans == TRANS_NONE ) {

      // D(μν) = D(λκ)(μν|κλ)
      #pragma omp parallel for
      for(auto m = 0; m < NB; ++m)
      for(auto n = 0; n < NB; ++n)
      for(auto k = 0; k < NB; ++k)
      for(auto l = 0; l < NB; ++l) {

        C.AX[m + n*NB] += C.ERI4[m + n*NB + k*NB2 + l*NB3] * C.X[l + k*NB];

      }

    }


  }; // InCore4indexRelERIContraction::JContract


  template <typename MatsT, typename IntsT>
  void InCore4indexRelERIContraction<MatsT, IntsT>::KContract(
      MPI_Comm, TwoBodyContraction<MatsT> &C) const {

    InCore4indexRelERI<IntsT> &tpi4I =
        dynamic_cast<InCore4indexRelERI<IntsT>&>(this->ints_);
    size_t NB = tpi4I.nBasis();
    size_t NB2 = NB * NB;
    size_t NB3 = NB * NB2;

    if( C.ERI4 == nullptr) C.ERI4 = reinterpret_cast<double*>(tpi4I.pointer());

    memset(C.AX,0.,NB2*sizeof(MatsT));

    if ( C.intTrans == TRANS_MN_TRANS_KL ) {

      // D(μν) = D(λκ)([μλ]^T|[κν]^T) = D(λκ)(λμ|νκ)
      #pragma omp parallel for
      for (auto m = 0; m < NB; ++m)
      for (auto n = 0; n < NB; ++n)
      for (auto k = 0; k < NB; ++k)
      for (auto l = 0; l < NB; ++l) {

        C.AX[m + n*NB] += C.ERI4[l + m * NB + n * NB2 + k * NB3] * C.X[l + k * NB];

      }
    } else if( C.intTrans == TRANS_KL ) {

      // D(μν) = D(λκ)(μλ|[κν]^T) = D(λκ)(μλ|νκ)
      #pragma omp parallel for
      for(auto m = 0; m < NB; ++m)
      for(auto n = 0; n < NB; ++n)
      for(auto k = 0; k < NB; ++k)
      for(auto l = 0; l < NB; ++l) {

        C.AX[m + n*NB] += C.ERI4[m + l*NB + n*NB2 + k*NB3] * C.X[l + k*NB];

      }

    } else if( C.intTrans == TRANS_MNKL ) {

      // D(μν) = D(λκ)(μλ|κν)^T = D(λκ)(κν|μλ)
      #pragma omp parallel for
      for(auto m = 0; m < NB; ++m)
      for(auto n = 0; n < NB; ++n)
      for(auto k = 0; k < NB; ++k)
      for(auto l = 0; l < NB; ++l) {

        C.AX[m + l*NB] += C.ERI4[k + l*NB + m*NB2 + n*NB3] * C.X[n + k*NB];

      }

    } else if( C.intTrans == TRANS_NONE ) {

      // D(μν) = D(λκ)(μλ|κν)
      #pragma omp parallel for
      for(auto m = 0; m < NB; ++m)
      for(auto n = 0; n < NB; ++n)
      for(auto k = 0; k < NB; ++k)
      for(auto l = 0; l < NB; ++l) {

        C.AX[m + n*NB] += C.ERI4[m + l*NB + k*NB2 + n*NB3] * C.X[l + k*NB];

      }
    }

  }; // InCore4indexRelTPIContraction::KContract


  /**
   *  \brief Perform a Coulomb-type (34,12) RI-ERI contraction with
   *  a one-body operator.
   */   
  template <typename MatsT, typename IntsT>
  void InCoreRITPIContraction<MatsT, IntsT>::JContract(
      MPI_Comm, TwoBodyContraction<MatsT> &C) const {

    InCoreRITPI<IntsT> &eri3j =
        dynamic_cast<InCoreRITPI<IntsT>&>(this->ints_);
    CQMemManager& memManager_ = eri3j.memManager();
    size_t NB = eri3j.nBasis();
    size_t NB2 = NB*NB;
    size_t NBRI = eri3j.nRIBasis();

    IntsT *X  = reinterpret_cast<IntsT*>(C.X);
    IntsT *AX = reinterpret_cast<IntsT*>(C.AX);

    // Extract the real part of X if X is Hermetian and if the ints are real
    const bool extractRealPartX = 
      C.HER and std::is_same<IntsT,double>::value and 
      std::is_same<MatsT,dcomplex>::value;

    // Allocate scratch if IntsT and MatsT are different
    const bool allocAXScratch = not std::is_same<IntsT,MatsT>::value;

    if( extractRealPartX ) {

      X = memManager_.malloc<IntsT>(NB2);
      for(auto k = 0ul; k < NB2; k++) X[k] = std::real(C.X[k]);

    }

    if( allocAXScratch ) {

      AX = memManager_.malloc<IntsT>(NB2);
      std::fill_n(AX,NB2,0.);

    }


    auto Jtemp = memManager_.malloc<IntsT>(NBRI);
    // (ij|Q)S^{-1/2} -> ERI3J
    blas::gemm(blas::Layout::ColMajor,blas::Op::NoTrans,blas::Op::NoTrans,NBRI,1,NB2,IntsT(1.),eri3j.pointer(),NBRI,X,NB2,IntsT(0.),Jtemp,NBRI);
    blas::gemm(blas::Layout::ColMajor,blas::Op::Trans,blas::Op::NoTrans,NB2,1,NBRI,IntsT(1.),eri3j.pointer(),NBRI,Jtemp,NBRI,IntsT(0.),AX,NB2);
    memManager_.free(Jtemp);

    // if Complex ints + Hermitian, conjugate
//    if( std::is_same<IntsT,dcomplex>::value and C.HER )
//      IMatCopy('R',NB,NB,IntsT(1.),AX,NB,NB);

    // If non-hermetian, transpose
//    if( not C.HER )  {

//      IMatCopy('T',NB,NB,IntsT(1.),AX,NB,NB);

//    }

    // Cleanup temporaries
    if( extractRealPartX ) memManager_.free(X);
    if( allocAXScratch ) {

      std::copy_n(AX,NB2,C.AX);
      memManager_.free(AX);

    }

  }; // InCoreRIERIContraction::JContract

  /**
   *  \brief Perform a Exchange-type (23,14) RI-ERI contraction with
   *  a one-body operator.
   */   
  template <typename MatsT, typename IntsT>
  void InCoreRITPIContraction<MatsT, IntsT>::KContract(
      MPI_Comm, TwoBodyContraction<MatsT> &C) const {

    InCoreRITPI<IntsT> &eri3j =
        dynamic_cast<InCoreRITPI<IntsT>&>(this->ints_);
    CQMemManager& memManager_ = eri3j.memManager();
    size_t NB = eri3j.nBasis();
    size_t NBRI = eri3j.nRIBasis();
    size_t NBNBRI = NB*NBRI;
    size_t NB2NBRI= NB*NBNBRI;

    MatsT *X  = C.X;
    MatsT *AX = C.AX;

    auto Ktemp = memManager_.malloc<MatsT>(NB2NBRI);
#if 1
    // (ij|Q)S^{-1/2} -> ERI3J
    size_t LAThreads = GetLAThreads();
    SetLAThreads(1);

    #pragma omp parallel for
    for(auto nu = 0ul; nu < NB; nu++)
      blas::gemm(blas::Layout::ColMajor,blas::Op::NoTrans,blas::Op::Trans,NBRI,NB,NB,MatsT(1.),eri3j.pointer()+nu*NBNBRI,NBRI,X,NB,MatsT(0.),Ktemp+nu*NBNBRI,NBRI);

    SetLAThreads(LAThreads);

    blas::gemm(blas::Layout::ColMajor,blas::Op::Trans,blas::Op::NoTrans,NB,NB,NBNBRI,MatsT(1.),eri3j.pointer(),NBNBRI,Ktemp,NBNBRI,MatsT(0.),AX,NB);
#else
    IMatCopy('T',NB,NBNBRI,IntsT(1.),ERI3J,NB,NBNBRI);
    blas::gemm(blas::Layout::ColMajor,blas::Op::Trans,blas::Op::NoTrans,NBNBRI,NB,NB,IntsT(1.),ERI3J,NB,X,NB,IntsT(0.),Ktemp,NBNBRI);
    blas::gemm(blas::Layout::ColMajor,blas::Op::NoTrans,blas::Op::Trans,NB,NB,NBNBRI,IntsT(1.),Ktemp,NB,ERI3J,NB2,IntsT(0.),AX,NB);
    IMatCopy('T',NBNBRI,NB,IntsT(1.),ERI3J,NBNBRI,NB);
#endif
    memManager_.free(Ktemp);

  }; // InCoreRIERIContraction::KContract

  /**
   *  \brief Perform a Exchange-type (23,14) RI-ERI contraction with
   *  orbital coefficients.
   */
  template <typename MatsT, typename IntsT>
  void InCoreRITPIContraction<MatsT, IntsT>::KCoefContract(
      MPI_Comm comm, size_t NO, MatsT *C, MatsT *AX) const {
    ROOT_ONLY(comm);

    InCoreRITPI<IntsT> &eri3j =
        dynamic_cast<InCoreRITPI<IntsT>&>(this->ints_);
    CQMemManager& memManager_ = eri3j.memManager();
    size_t NB = eri3j.nBasis();
    size_t NBRI = eri3j.nRIBasis();
    size_t NBNBRI = NB*NBRI;
    size_t NONBRI= NO*NBRI;

    MatsT *Btemp1 = memManager_.malloc<MatsT>(NBNBRI*NO);
    MatsT *Btemp2 = memManager_.malloc<MatsT>(NBNBRI*NO);

    // 1. Bt1(i, L | nu) = C(lambda, i)^H @ B(L, lambda | nu)^T
    size_t LAThreads = GetLAThreads();
    SetLAThreads(1);
    #pragma omp parallel for
    for(auto nu = 0ul; nu < NB; nu++)
      blas::gemm(blas::Layout::ColMajor,blas::Op::ConjTrans,blas::Op::Trans,NO,NBRI,NB,MatsT(1.),C,NB,
           eri3j.pointer()+nu*NBNBRI,NBRI,
           MatsT(0.),Btemp1+nu*NONBRI,NO);
    SetLAThreads(LAThreads);

    // 2. Bt2(i, L mu) = C(sigma, i)^T @ B(L mu, sigma)^T
    blas::gemm(blas::Layout::ColMajor,blas::Op::Trans,blas::Op::Trans,NO,NBNBRI,NB,MatsT(1.),C,NB,
         reinterpret_cast<MatsT*>(eri3j.pointer()),NBNBRI,
         MatsT(0.),Btemp2,NO);

    // 3. K(mu, nu) = Bt2(i L, mu)^T @ Bt1(i L, nu)
    blas::gemm(blas::Layout::ColMajor,blas::Op::Trans,blas::Op::NoTrans,NB,NB,NONBRI,MatsT(1.),Btemp2,NONBRI,Btemp1,NONBRI,
         MatsT(0.),AX,NB);

    memManager_.free(Btemp1, Btemp2);

  }; // InCoreRIERIContraction::KCoefContract

  template <>
  void InCoreRITPIContraction<dcomplex, double>::KCoefContract(
      MPI_Comm comm, size_t NO, dcomplex *C, dcomplex *AX) const {
    ROOT_ONLY(comm);

    InCoreRITPI<double> &eri3j =
        dynamic_cast<InCoreRITPI<double>&>(this->ints_);
    CQMemManager& memManager_ = eri3j.memManager();
    size_t NB = eri3j.nBasis();
    size_t NBRI = eri3j.nRIBasis();
    size_t NBNBRI = NB*NBRI;
    size_t NONBRI= NO*NBRI;

    dcomplex *Btemp1 = memManager_.malloc<dcomplex>(NBNBRI*NO);
    dcomplex *Btemp2 = memManager_.malloc<dcomplex>(NBNBRI*NO);
    dcomplex *Btemp3 = memManager_.malloc<dcomplex>(NBNBRI*NO);

    size_t LAThreads = GetLAThreads();
    SetLAThreads(1);
    #pragma omp parallel for
    for(auto nu = 0ul; nu < NB; nu++) {
    // 1.1. Bt3(L, i | nu) = B(L, lambda | nu) @ C(lambda, i)
      blas::gemm(blas::Layout::ColMajor,blas::Op::NoTrans,blas::Op::NoTrans,NBRI,NO,NB,dcomplex(1.),
           eri3j.pointer()+nu*NBNBRI,NBRI,C,NB,
           dcomplex(0.),Btemp3+nu*NONBRI,NBRI);
    // 1.2. Bt1(i, L | nu) = Bt3(L, i | nu)^H
      SetMat('C',NBRI,NO,dcomplex(1.),Btemp3+nu*NONBRI,NBRI,
             Btemp1+nu*NONBRI,NO);
    }
    SetLAThreads(LAThreads);

    // 2.1. Bt3(L mu, i) = B(L mu, sigma) @ C(sigma, i)
    blas::gemm(blas::Layout::ColMajor,blas::Op::NoTrans,blas::Op::NoTrans,NBNBRI,NO,NB,dcomplex(1.),eri3j.pointer(),NBNBRI,C,NB,
         dcomplex(0.),Btemp3,NBNBRI);
    // 2.2. Bt2(i, L mu) = Bt3(L mu, i)^T
    SetMat('T',NBNBRI,NO,dcomplex(1.),Btemp3,NBNBRI,Btemp2,NO);

    // 3. K(mu, nu) = Bt2(i L, mu)^T @ Bt1(i L, nu)
    blas::gemm(blas::Layout::ColMajor,blas::Op::Trans,blas::Op::NoTrans,NB,NB,NONBRI,dcomplex(1.),Btemp2,NONBRI,Btemp1,NONBRI,
         dcomplex(0.),AX,NB);

    memManager_.free(Btemp1, Btemp2, Btemp3);

  }; // InCoreRIERIContraction::KCoefContract


  // Contraction into separate storages
  template <typename MatsT, typename IntsT>
  void InCore4indexGradContraction<MatsT,IntsT>::gradTwoBodyContract(
    MPI_Comm comm,
    const bool screen,
    std::vector<std::vector<TwoBodyContraction<MatsT>>>& list,
    EMPerturbation& pert) const {

    // Contract over each 3N gradient component
    size_t nGrad = this->grad_.size();
    assert(nGrad == list.size());

    for (auto i = 0; i < nGrad; i++) {
      auto casted = std::dynamic_pointer_cast<InCore4indexTPI<IntsT>>(this->grad_[i]);
      InCore4indexTPIContraction<MatsT,IntsT> contraction(*casted);
      contraction.contractSecond = this->contractSecond;
      contraction.twoBodyContract(comm, screen, list[i], pert);
    }

  }; // InCore4indexGradContraction::gradTwoBodyContract


}; // namespace ChronusQ<|MERGE_RESOLUTION|>--- conflicted
+++ resolved
@@ -146,16 +146,9 @@
 
       if( extractRealPartX ) {
 
-<<<<<<< HEAD
       X = memManager_.malloc<IntsT>(sNB2);
       for(auto k = 0ul; k < sNB2; k++) X[k] = std::real(C.X[k]);
     }
-=======
-        size_t Xdim = this->auxContract ? sNB2 : NB2;
-        X = memManager_.malloc<IntsT>(Xdim);
-        for(auto k = 0ul; k < Xdim; k++) X[k] = std::real(C.X[k]);
-      }
->>>>>>> c62aa77a
 
       if( allocAXScratch ) {
 
@@ -167,7 +160,6 @@
 
       #ifdef _BULLET_PROOF_INCORE
 
-<<<<<<< HEAD
     size_t NB3 = NB * NB2;
     #pragma omp parallel for
     for(auto i = 0; i < NB; ++i)
@@ -176,28 +168,14 @@
     for(auto l = 0; l < sNB; ++l)
 
       AX[i + j*NB] += tpi4I.pointer()[i+j*NB+k*NB2+l*NB3] * X[l + k*NB];
-=======
-      size_t NB3 = sNB * NB2;
-      for(auto i = 0; i < NB; ++i)
-      for(auto j = 0; j < NB; ++j)
-      for(auto k = 0; k < sNB; ++k)
-      for(auto l = 0; l < sNB; ++l)
-
-        C.AX[i + j*NB] += tpi4I(i, j, l, k) * C.X[k + l*NB];
->>>>>>> c62aa77a
 
       #else
 
     if( std::is_same<IntsT,dcomplex>::value )
       blas::gemm(blas::Layout::ColMajor,blas::Op::ConjTrans,blas::Op::NoTrans,NB2,1,sNB2,IntsT(1.),tpi4I.pointer(),NB2,X,sNB2,IntsT(0.),AX,NB2);
     else 
-<<<<<<< HEAD
       if (not this->contractSecond)
-        Gemm('N','N',NB2,1,sNB2,IntsT(1.),tpi4I.pointer(),NB2,X,sNB2,IntsT(0.),AX,NB2);
-=======
-      if (not this->auxContract)
         blas::gemm(blas::Layout::ColMajor,blas::Op::NoTrans,blas::Op::NoTrans,NB2,1,sNB2,IntsT(1.),tpi4I.pointer(),NB2,X,sNB2,IntsT(0.),AX,NB2);
->>>>>>> c62aa77a
       else
         blas::gemm(blas::Layout::ColMajor,blas::Op::ConjTrans,blas::Op::NoTrans,NB2,1,sNB2,IntsT(1.),tpi4I.pointer(),sNB2,X,sNB2,IntsT(0.),AX,NB2);
 
@@ -225,7 +203,7 @@
     
     // for non-hermiatin and MatsT = dcomplex, IntsT = double
     } else {
-      if (not this->auxContract)
+      if (not this->contractSecond)
         blas::gemm(blas::Layout::ColMajor,blas::Op::NoTrans,blas::Op::NoTrans,NB2,1,sNB2,MatsT(1.),tpi4I.pointer(),NB2,C.X,sNB2,MatsT(0.),C.AX,NB2);
       else
         blas::gemm(blas::Layout::ColMajor,blas::Op::ConjTrans,blas::Op::NoTrans,NB2,1,sNB2,MatsT(1.),tpi4I.pointer(),sNB2,C.X,sNB2,MatsT(0.),C.AX,NB2);
