/* 
 *  This file is part of the Chronus Quantum (ChronusQ) software package
 *  
 *  Copyright (C) 2014-2020 Li Research Group (University of Washington)
 *  
 *  This program is free software; you can redistribute it and/or modify
 *  it under the terms of the GNU General Public License as published by
 *  the Free Software Foundation; either version 2 of the License, or
 *  (at your option) any later version.
 *  
 *  This program is distributed in the hope that it will be useful,
 *  but WITHOUT ANY WARRANTY; without even the implied warranty of
 *  MERCHANTABILITY or FITNESS FOR A PARTICULAR PURPOSE.  See the
 *  GNU General Public License for more details.
 *  
 *  You should have received a copy of the GNU General Public License along
 *  with this program; if not, write to the Free Software Foundation, Inc.,
 *  51 Franklin Street, Fifth Floor, Boston, MA 02110-1301 USA.
 *  
 *  Contact the Developers:
 *    E-Mail: xsli@uw.edu
 *  
 */
#pragma once
//#define _DEBUGGIAO 

#include <singleslater.hpp>
#include <cqlinalg/blasext.hpp>
#include <cqlinalg/blasutil.hpp>
#include <cqlinalg/blas3.hpp>
#include <quantum/properties.hpp>

namespace ChronusQ {

  /**
   *  \brief Forms the 1PDM using a set of orbitals 
   *
   *  specialization of Quantum::formDensity. Populates / overwrites
   *  onePDM storage
   */ 
  template <typename MatsT, typename IntsT>
  void SingleSlater<MatsT,IntsT>::formDensity() {

    size_t NB  = this->nAlphaOrbital() * nC;


    // Form the 1PDM on the root MPI process as slave processes
    // do not posses the up-to-date MO coefficients
    if( MPIRank(comm) == 0 ) {

      if(nC == 1) {

        SquareMatrix<MatsT> DA(memManager, NB);

        //this->mo[0].output(std::cout, "mo1", true);

        // DA = CA * CA**H
        Gemm('N', 'C', NB, NB, this->nOA, MatsT(1.), this->mo[0].pointer(), NB,
            this->mo[0].pointer(), NB, MatsT(0.), DA.pointer(), NB);

        if(iCS) {

          // DS = 2 * DA
          *this->onePDM = PauliSpinorSquareMatrices<MatsT>::spinBlockScatterBuild(DA);

        } else {

          SquareMatrix<MatsT> DB(memManager, NB);

          // DB = CB * CB**H
          Gemm('N', 'C', NB, NB, this->nOB, MatsT(1.), this->mo[1].pointer(), NB,
              this->mo[1].pointer(), NB, MatsT(0.), DB.pointer(), NB);

          // DS = DA + DB
          // DZ = DA - DB
          *this->onePDM = PauliSpinorSquareMatrices<MatsT>::spinBlockScatterBuild(DA,DB);

        }
      } else {

        // 2C or 4C cases
        SquareMatrix<MatsT> spinBlockForm(memManager, NB);

        if( nC == 2 ) {
          Gemm('N', 'C', NB, NB, this->nO, MatsT(1.), this->mo[0].pointer(), NB,
              this->mo[0].pointer(), NB, MatsT(0.), spinBlockForm.pointer(), NB);
        } else if( nC == 4 ) {
          Gemm('N', 'C', NB, NB, this->nO, MatsT(1.), this->mo[0].pointer()+(2*(NB/nC))*NB, NB,
              this->mo[0].pointer()+(2*(NB/nC))*NB, NB, MatsT(0.), spinBlockForm.pointer(), NB);
        }

        *this->onePDM = spinBlockForm.template spinScatter<MatsT>();

      }

    }


#ifdef CQ_ENABLE_MPI

    // Broadcast the 1PDM to all MPI processes
    if( MPISize(comm) > 1 ) {
      std::cerr  << "  *** Scattering the 1PDM ***\n";
      for(auto p : this->onePDM->SZYXPointers())
        MPIBCast(p,NB*NB/nC/nC,0,comm);
    }

#endif


#if 0
      print1PDM(std::cerr);
#endif

  }; // SingleSlater<T>::formDensity


  /**
   *  \brief Computes the total field free energy of a single slater determinent
   *
   *  Given a 1PDM and a Fock matrix (specifically the core Hamiltonian and
   *  G[D]), compute the energy.
   *
   *  \warning Assumes that density and Fock matrix have the appropriate form
   *
   *  F(S) = F(A) + F(B)
   *  F(Z) = F(A) - F(B)
   *  ...
   *
   *  \f[
   *     E = \frac{1}{2} \mathrm{Tr}[\mathbf{P}(\mathbf{H} + \mathbf{F})] +
   *     V_{NN}
   *  \f]
   *
   *  Specialization of Quantum<T>::computeEnergy, populates / overwrites 
   *  OBEnergy and MBEnergy
   */ 
  template <typename MatsT, typename IntsT>
  void SingleSlater<MatsT,IntsT>::computeEnergy() {

    ROOT_ONLY(comm);

    // Scalar core hamiltonian contribution to the energy
    this->OBEnergy = 
      this->template computeOBProperty<double,DENSITY_TYPE::SCALAR>(
         coreH->S().pointer());

    
    
    // One body Spin Orbit
    dcomplex SOEnergy(0.,0.);
    if (coreH->hasZ())
      SOEnergy =
        this->template computeOBProperty<dcomplex,DENSITY_TYPE::MZ>(
           coreH->Z().pointer());
    if (coreH->hasXY()) {
      SOEnergy +=
        this->template computeOBProperty<dcomplex,DENSITY_TYPE::MY>(
           coreH->Y().pointer());
      SOEnergy +=
        this->template computeOBProperty<dcomplex,DENSITY_TYPE::MX>(
           coreH->X().pointer());
    }

 
    this->OBEnergy += std::real(SOEnergy);


    this->OBEnergy *= 0.5;

    // Compute many-body contribution to energy
    // *** These calls are safe as proper zeros are returned by
    // property engine ***
    this->MBEnergy = 
      this->template computeOBProperty<double,DENSITY_TYPE::SCALAR>(
          twoeH->S().pointer());

    if (twoeH->hasZ())
      this->MBEnergy +=
        this->template computeOBProperty<double,DENSITY_TYPE::MZ>(
            twoeH->Z().pointer());
    if (twoeH->hasXY()) {
      this->MBEnergy +=
        this->template computeOBProperty<double,DENSITY_TYPE::MY>(
            twoeH->Y().pointer());
      this->MBEnergy +=
        this->template computeOBProperty<double,DENSITY_TYPE::MX>(
            twoeH->X().pointer());
    }

    this->MBEnergy *= 0.25;

    // Assemble total energy
    this->totalEnergy = 
      this->OBEnergy + this->MBEnergy + this->molecule().nucRepEnergy;

    // Sanity checks
    assert( not std::isnan(this->OBEnergy) );
    assert( not std::isnan(this->MBEnergy) );
    assert( not std::isinf(this->OBEnergy) );
    assert( not std::isinf(this->MBEnergy) );

  }; // SingleSlater<T>::computeEnergy

  template <typename MatsT, typename IntsT>
<<<<<<< HEAD
=======
  std::vector<double> SingleSlater<MatsT,IntsT>::getEnergySummary() {
    std::vector<double> result = QuantumBase::getEnergySummary();
    result.push_back(this->molecule().nucRepEnergy);
    return result;
  };

  template <typename MatsT, typename IntsT>
>>>>>>> 710e7c57
  void SingleSlater<MatsT,IntsT>::computeMultipole(EMPerturbation &pert) {
    ROOT_ONLY(comm);
    // Compute elecric contribution to the dipoles
    for(auto iXYZ = 0; iXYZ < 3; iXYZ++) 
      this->elecDipole[iXYZ] = -this->template computeOBProperty<double,SCALAR>((*this->aoints.lenElectric)[iXYZ].pointer());


    // Nuclear contributions to the dipoles
    for(auto &atom : this->molecule().atoms){
    if (atom.quantum) continue;  
    MatAdd('N','N',3,1,1.,&this->elecDipole[0],3,atom.nucCharge,
        &atom.coord[0],3,&this->elecDipole[0],3);
    }
    // Electric contribution to the quadrupoles
    for(size_t iXYZ = 0, iX = 0; iXYZ < 3; iXYZ++)
    for(size_t jXYZ = iXYZ     ; jXYZ < 3; jXYZ++, iX++){

      this->elecQuadrupole[iXYZ][jXYZ] = -
        this->template computeOBProperty<double,SCALAR>((*this->aoints.lenElectric)[iX+3].pointer());
      
      this->elecQuadrupole[jXYZ][iXYZ] = this->elecQuadrupole[iXYZ][jXYZ]; 
    }
    
    // Nuclear contributions to the quadrupoles
    for(auto &atom : this->molecule().atoms){
    
    if (atom.quantum) continue;

    for(size_t iXYZ = 0; iXYZ < 3; iXYZ++)
    for(size_t jXYZ = 0; jXYZ < 3; jXYZ++) 
      this->elecQuadrupole[iXYZ][jXYZ] +=
        atom.nucCharge * atom.coord[iXYZ] * atom.coord[jXYZ];
    }
    // Electric contribution to the octupoles
    for(size_t iXYZ = 0, iX = 0; iXYZ < 3; iXYZ++)
    for(size_t jXYZ = iXYZ     ; jXYZ < 3; jXYZ++)
    for(size_t kXYZ = jXYZ     ; kXYZ < 3; kXYZ++, iX++){

      this->elecOctupole[iXYZ][jXYZ][kXYZ] = -
        this->template computeOBProperty<double,SCALAR>(
          (*this->aoints.lenElectric)[iX+9].pointer());

      this->elecOctupole[iXYZ][kXYZ][jXYZ] = this->elecOctupole[iXYZ][jXYZ][kXYZ]; 

      this->elecOctupole[jXYZ][iXYZ][kXYZ] = this->elecOctupole[iXYZ][jXYZ][kXYZ]; 

      this->elecOctupole[jXYZ][kXYZ][iXYZ] = this->elecOctupole[iXYZ][jXYZ][kXYZ]; 

      this->elecOctupole[kXYZ][iXYZ][jXYZ] = this->elecOctupole[iXYZ][jXYZ][kXYZ]; 

      this->elecOctupole[kXYZ][jXYZ][iXYZ] = this->elecOctupole[iXYZ][jXYZ][kXYZ]; 
    }

    // Nuclear contributions to the octupoles
    for(auto &atom : this->molecule().atoms){

    if (atom.quantum) continue;

    for(size_t iXYZ = 0; iXYZ < 3; iXYZ++)
    for(size_t jXYZ = 0; jXYZ < 3; jXYZ++)
    for(size_t kXYZ = 0; kXYZ < 3; kXYZ++)
      this->elecOctupole[iXYZ][jXYZ][kXYZ] +=
        atom.nucCharge * atom.coord[iXYZ] * atom.coord[jXYZ] *
        atom.coord[kXYZ];
    }
  };


  template <typename MatsT, typename IntsT>
  void SingleSlater<MatsT,IntsT>::computeSpin() {

    ROOT_ONLY(comm);

    this->SExpect[0] = 0.5 * this->template computeOBProperty<double,MX>(
      this->aoints.overlap->pointer());
    this->SExpect[1] = 0.5 * this->template computeOBProperty<double,MY>(
      this->aoints.overlap->pointer());
    this->SExpect[2] = 0.5 * this->template computeOBProperty<double,MZ>(
      this->aoints.overlap->pointer());

    if( not this->onePDM->hasZ() ) this->SSq = 0;
    else {
      size_t NB = basisSet().nBasis;
      MatsT * SCR  = this->memManager.template malloc<MatsT>(NB*NB);
      MatsT * SCR2 = this->memManager.template malloc<MatsT>(NB*NB);


      // SCR2 = S * D(S) * S
/*      
      Gemm('N','C',NB,NB,NB,T(1.),aoints.overlap,NB,this->onePDM[SCALAR],NB,
        T(0.),SCR,NB);
      Gemm('N','C',NB,NB,NB,T(1.),SCR,NB,aoints.overlap,NB,T(0.),SCR2,NB);
*/
      Gemm('N','N',NB,NB,NB,MatsT(1.),this->aoints.overlap->pointer(),NB,
           this->onePDM->S().pointer(),NB,MatsT(0.),SCR,NB);
      Gemm('N','C',NB,NB,NB,MatsT(1.),this->aoints.overlap->pointer(),NB,
           SCR,NB,MatsT(0.),SCR2,NB);

      
      this->SSq = 3 * this->nO - (3./2.) * 
        this->template computeOBProperty<double,SCALAR>(SCR2);
  

      // SCR2 = D(Z) * S * D(Z)
      Gemm('N','N',NB,NB,NB,MatsT(1.),this->aoints.overlap->pointer(),NB,
           this->onePDM->Z().pointer(),NB,MatsT(0.),SCR,NB);
      Gemm('N','C',NB,NB,NB,MatsT(1.),this->aoints.overlap->pointer(),NB,
           SCR,NB,MatsT(0.),SCR2,NB);
      
      this->SSq += 0.5 * this->template computeOBProperty<double,MZ>(SCR2);

      if( this->onePDM->hasXY() ) {
  
        // SCR2 = D(Y) * S * D(Y)
        Gemm('N','N',NB,NB,NB,MatsT(1.),this->aoints.overlap->pointer(),NB,
             this->onePDM->Y().pointer(),NB,MatsT(0.),SCR,NB);
        Gemm('N','C',NB,NB,NB,MatsT(1.),this->aoints.overlap->pointer(),NB,
             SCR,NB,MatsT(0.),SCR2,NB);
        
        this->SSq += 0.5 * this->template computeOBProperty<double,MY>(SCR2);


        // SCR2 = D(X) * S * D(X)
        Gemm('N','N',NB,NB,NB,MatsT(1.),this->aoints.overlap->pointer(),NB,
             this->onePDM->X().pointer(),NB,MatsT(0.),SCR,NB);
        Gemm('N','C',NB,NB,NB,MatsT(1.),this->aoints.overlap->pointer(),NB,
             SCR,NB,MatsT(0.),SCR2,NB);
        
        this->SSq += 0.5 * this->template computeOBProperty<double,MX>(SCR2);

      }

      for(auto i = 0; i < 3; i++) 
        this->SSq += 4 * this->SExpect[i] * this->SExpect[i];

      this->SSq *= 0.25;

      this->memManager.free(SCR,SCR2);
    }

  };
  

}; // namespace ChronusQ
<|MERGE_RESOLUTION|>--- conflicted
+++ resolved
@@ -203,8 +203,6 @@
   }; // SingleSlater<T>::computeEnergy
 
   template <typename MatsT, typename IntsT>
-<<<<<<< HEAD
-=======
   std::vector<double> SingleSlater<MatsT,IntsT>::getEnergySummary() {
     std::vector<double> result = QuantumBase::getEnergySummary();
     result.push_back(this->molecule().nucRepEnergy);
@@ -212,7 +210,6 @@
   };
 
   template <typename MatsT, typename IntsT>
->>>>>>> 710e7c57
   void SingleSlater<MatsT,IntsT>::computeMultipole(EMPerturbation &pert) {
     ROOT_ONLY(comm);
     // Compute elecric contribution to the dipoles
