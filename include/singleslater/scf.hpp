/* 
 *  This file is part of the Chronus Quantum (ChronusQ) software package
 *  
 *  Copyright (C) 2014-2017 Li Research Group (University of Washington)
 *  
 *  This program is free software; you can redistribute it and/or modify
 *  it under the terms of the GNU General Public License as published by
 *  the Free Software Foundation; either version 2 of the License, or
 *  (at your option) any later version.
 *  
 *  This program is distributed in the hope that it will be useful,
 *  but WITHOUT ANY WARRANTY; without even the implied warranty of
 *  MERCHANTABILITY or FITNESS FOR A PARTICULAR PURPOSE.  See the
 *  GNU General Public License for more details.
 *  
 *  You should have received a copy of the GNU General Public License along
 *  with this program; if not, write to the Free Software Foundation, Inc.,
 *  51 Franklin Street, Fifth Floor, Boston, MA 02110-1301 USA.
 *  
 *  Contact the Developers:
 *    E-Mail: xsli@uw.edu
 *  
 */
#ifndef __INCLUDED_SINGLESLATER_SCF_HPP__
#define __INCLUDED_SINGLESLATER_SCF_HPP__

#include <singleslater.hpp>
#include <util/matout.hpp>
#include <cqlinalg/blas1.hpp>

namespace ChronusQ {

  /**
   *  \brief Performs the self--consistant field procedure given a set of 
   *  orbitals.
   *
   *  \warning SCF procedure assumes that the 1PDM and orbital (mo1/2) storage
   *  has been populated in some way.
   */ 
  template <typename T>
  void SingleSlater<T>::SCF() {

    printSCFHeader(std::cout);

    bool isConverged = false;
    computeEnergy();
    for( scfConv.nSCFIter = 0; scfConv.nSCFIter < scfControls.maxSCFIter; 
         scfConv.nSCFIter++) {

      // Save current state of the wave function (method specific)
      saveCurrentState();

      // Exit loop on convergence
      if(isConverged) break;

      // Form the Fock matrix D(k) -> F(k)
      formFock();

      // Get new orbtials and densities from current Fock: F(k) -> C/D(k + 1)
      getNewOrbitals(scfControls.doExtrap);

      // Evaluate convergence
      isConverged = evalConver();

      // Print out iteration information
      printSCFProg(std::cout);

    }; // Iteration loop

    if(not isConverged)
      CErr(std::string("SCF Failed to converged within ") + 
        std::to_string(scfControls.maxSCFIter) + 
        std::string(" iterations"));
    else {
      std::cout << std::endl << "SCF Completed: E("
                << refShortName_ << ") = " << std::fixed
                << std::setprecision(10) << this->totalEnergy
                << " Eh after " << scfConv.nSCFIter
                << " SCF Iterations" << std::endl;
    } 
    std::cout << BannerEnd << std::endl;
    
  }; // SingleSlater<T>::SCF()

  
  template <typename T>
  void SingleSlater<T>::printSCFHeader(std::ostream &out) {
    out << BannerTop << std::endl;
    out << "Self Consistent Field (SCF) Settings:" << std::endl << std::endl;

    out << std::setw(38) << std::left << "  SCF Type:" << refLongName_ 
           << std::endl;

    out << std::setprecision(6) << std::scientific;
    out << std::setw(38) << std::left << "  Density Convergence Tolerence:" 
           <<  scfControls.denConvTol << std::endl;

    out << std::setw(38) << std::left << "  Energy Convergence Tolerence:" 
           <<  scfControls.eneConvTol << std::endl;

    out << std::setw(38) << std::left << "  Maximum Number of SCF Cycles:" 
           << scfControls.maxSCFIter << std::endl;

    if(scfControls.doDamp) {
      out << std::setw(38)   << std::left << "  Damping Factor:" 
             <<  scfControls.dampParam << std::endl;
      out << std::setw(38)   << std::left << "  Damping Error:" 
             <<  scfControls.dampError << std::endl;
    }



    out << std::endl << BannerMid << std::endl << std::endl;
    out << std::setw(16) << "SCF Iteration";
    out << std::setw(18) << "Energy (Eh)";
    out << std::setw(18) << "\u0394E (Eh)";
    out << std::setw(18) << " |\u0394P(S)|";
    if(not this->iCS or this->nC > 1)
      out << std::setw(18) << "  |\u0394P(M)|";
     
    out << std::endl;
    out << std::setw(16) << "-------------";
    out << std::setw(18) << "-----------";
    out << std::setw(18) << "-------";
    out << std::setw(18) << "-------";
    if(not this->iCS or this->nC > 1)
      out << std::setw(18) << "-------";
    out << std::endl;

  }; // SingleSlater<T>::printSCFHeader


  /**
   *  \brief Print the current convergence information of the SCF
   *  procedure
   */ 
  template <typename T>
  void SingleSlater<T>::printSCFProg(std::ostream &out) {

    // SCF Iteration
    out << "  SCFIt: " <<std::setw(6) << std::left << scfConv.nSCFIter + 1;

    // Current Total Energy
    out << std::setw(18) << std::fixed << std::setprecision(10)
                         << std::left << this->totalEnergy;

    out << std::scientific << std::setprecision(7);
    // Current Change in Energy
    out << std::setw(14) << std::right << scfConv.deltaEnergy;
    out << "   ";
    out << std::setw(13) << std::right << scfConv.RMSDenScalar;
    if(not this->iCS or this->nC > 1) {
      out << "   ";
      out << std::setw(13) << std::right << scfConv.RMSDenMag;
    }
  
    out << std::endl;
  }; // SingleSlater<T>::printSCFProg


  /**
   *  \brief Saves the current state of wave function
   *
   *  Saves a copy of the current AO 1PDM
   */ 
  template <typename T>
  void SingleSlater<T>::saveCurrentState() {
    size_t OSize = this->memManager.template getSize(fock[SCALAR]);

    // Copy over current AO density matrix
    for(auto i = 0; i < this->onePDM.size(); i++)
      std::copy_n(this->onePDM[i],OSize,curOnePDM[i]);

  }; // SingleSlater<T>::saveCurrentState()

  /**
   *  \brief Computes the change in the current wave function
   *
   *  Saves onePDM - curOnePDM in deltaOnePDM
   */ 
  template <typename T>
  void SingleSlater<T>::formDelta() {

    size_t NB = this->aoints.basisSet().nBasis;
    for(auto i = 0; i < this->onePDM.size(); i++)
      MatAdd('N','N',NB,NB,T(1.),this->onePDM[i],NB,T(-1.),
        curOnePDM[i],NB,deltaOnePDM[i],NB);

  }; // SingleSlater<T>:formDelta

  
  /**
   *  \brief Obtain a new set of orbitals given a Fock matrix.
   *
   *  Currently implements the fixed-point SCF procedure.
   */ 
  template <typename T>
  void SingleSlater<T>::getNewOrbitals(bool extrap) {

    // Transform AO fock into the orthonormal basis
    ao2orthoFock();

    // Modify fock matrix if requested
    if(extrap) modifyFock();

    // Diagonalize the orthonormal fock Matrix
    diagOrthoFock();

    // Form the orthonormal density (in the AO storage)
    formDensity();

    // Copy the AO storage to orthonormal storage and back transform
    // the density into the AO basis. This is because ortho2aoDen
    // requires the onePDMOrtho storage is populated.
    for(auto i = 0; i < this->onePDM.size(); i++)
      std::copy_n(this->onePDM[i],
        this->memManager.template getSize(onePDMOrtho[i]),
        onePDMOrtho[i]);

    // Transform the orthonormal density to the AO basis
    ortho2aoDen();

  }; // SingleSlater<T>::getNewOrbitals

  /**
   *  \brief Evaluate SCF convergence based on various criteria.
   *
   *  Checks the norm of [F,D], if converged -> SCF converged.
   *
   *  Checks change in energy and density between SCF iterations,
   *    if *both* converged -> SCF converged.
   */ 
  template <typename T>
  bool SingleSlater<T>::evalConver() {

    // Check energy convergence
      
    // Save copy of old Energy
    double oldEnergy = this->totalEnergy;

    // Compute new energy (with new Density)
    computeEnergy();
    scfConv.deltaEnergy = this->totalEnergy - oldEnergy;

    bool energyConv = std::abs(scfConv.deltaEnergy) < scfControls.eneConvTol;


    // Check density convergence

    formDelta(); // Get change in density
<<<<<<< HEAD

    size_t DSize = this->memManager. template getSize(fock[0]);
    scfConv.RMSDenScalar = TwoNorm<double>(DSize,deltaOnePDM[0],1);
=======
    size_t DSize = this->memManager. template getSize(fock[SCALAR]);
    scfConv.RMSDenScalar = TwoNorm<double>(DSize,deltaOnePDM[SCALAR],1);
>>>>>>> 78c2857d
    scfConv.RMSDenMag = 0.;
    for(auto i = 1; i < deltaOnePDM.size(); i++)
      scfConv.RMSDenMag += std::pow(TwoNorm<double>(DSize,deltaOnePDM[i],1),2.);
    scfConv.RMSDenMag = std::sqrt(scfConv.RMSDenMag);
    

    bool denConv = scfConv.RMSDenScalar < scfControls.denConvTol;

    // Check FP convergence
    bool FDConv(false);


    bool isConverged = FDConv or (energyConv and denConv);

    // Save matrices for next iteration if not converged
    if(not isConverged) saveSCFMatrices();

    // TODO: should enable print statements only when print flag is high enough
    // Toggle damping based on energy difference
    bool largeEDiff = std::abs(scfConv.deltaEnergy) > scfControls.dampError;
    if( scfControls.doDamp and not largeEDiff and scfControls.dampParam > 0.) {
      std::cout << "    *** Damping Disabled - Energy Difference Fell Below " <<
        scfControls.dampError << " ***" << std::endl;
      scfControls.dampParam = 0.;
    } else if( scfControls.doDamp and largeEDiff and scfControls.dampParam <= 0.) {
      std::cout << "    *** Damping Enabled Due to "<<
        scfControls.dampError << " Oscillation in Energy ***" << std::endl;
      scfControls.dampParam = scfControls.dampStartParam;
    }

    return isConverged;

  }; // SingleSlater<T>::evalConver


  /**
   *  \brief Diagonalize the orthonormal fock matrix
   *
   *  General purpose routine which diagonalizes the orthonormal
   *  fock matrix and stores a set of orthonormal MO coefficients
   *  (in WaveFunction::mo1 and possibly WaveFunction::mo2) and
   *  orbital energies. General for both 1 and 2 spin components
   */ 
  template <typename T>
  void SingleSlater<T>::diagOrthoFock() {

    size_t NB = this->aoints.basisSet().nBasis * this->nC;
    size_t NB2 = NB*NB;

    // Copy over the fockOrtho into MO storage
    if(this->nC == 1 and this->iCS) 
      std::transform(fockOrtho[SCALAR],fockOrtho[SCALAR] + NB2,this->mo1,
        [](T a){ return a / 2.; }
      );
    else if(this->nC == 1)
      for(auto j = 0; j < NB2; j++) {
        this->mo1[j] = 0.5 * (fockOrtho[SCALAR][j] + fockOrtho[MZ][j]); 
        this->mo2[j] = 0.5 * (fockOrtho[SCALAR][j] - fockOrtho[MZ][j]); 
      }
    else { 
      // TODO 2C 
    }

    // Diagonalize the Fock Matrix
    int INFO = HermetianEigen('V', 'L', NB, this->mo1, NB, this->eps1, 
      this->memManager );
    if( INFO != 0 ) CErr("HermetianEigen failed in Fock1",std::cout);

    if(this->nC == 1 and not this->iCS) {
      INFO = HermetianEigen('V', 'L', NB, this->mo2, NB, this->eps2, 
        this->memManager );
      if( INFO != 0 ) CErr("HermetianEigen failed in Fock2",std::cout);
    }

  }; // SingleSlater<T>::diagOrthoFock


  /**
   *  \brief Transforms all of the spin components of the AO fock
   *  matrix to the orthonormal basis.
   *
   *  Populates / overwrites fockOrtho storage
   */ 
  template <typename T>
  void SingleSlater<T>::ao2orthoFock() {

    for(auto i = 0; i < fock.size(); i++)
      this->aoints.Ortho1Trans(fock[i],fockOrtho[i]);

  }; // SingleSlater<T>::ao2orthoFock



  /**
   *  \brief Transforms all of the spin compoenents of the orthonormal
   *  1PDM to the AO basis.
   *
   *  Populates / overwrites onePDM storage
   */ 
  template <typename T>
  void SingleSlater<T>::ortho2aoDen() {

    for(auto i = 0; i < onePDMOrtho.size(); i++)
      this->aoints.Ortho1Trans(onePDMOrtho[i],this->onePDM[i]);

  }; // SingleSlater<T>::ao2orthoFock

 /**
   *  \brief Control routine for DIIS, damping and other
   *  ways to modify a Fock matrix during an SCF procedure
   *  
   */ 
  template <typename T>
  void SingleSlater<T>::modifyFock() {

    // DIIS extrapolation
//  if (scfControls.diisAlg != NONE) scfDIIS();

    // Static Damping
    if (scfControls.doDamp) fockDamping();

  }; // SingleSlater<T>::modifyFock

 /**
   *  \brief Static Fock Damping routine
   *
   *  F^k = (1-dp)*F^k + dp*F^{k-1}
   *  
   */ 
  template <typename T>
  void SingleSlater<T>::fockDamping() {

    size_t NB = this->aoints.basisSet().nBasis;
    double dp = scfControls.dampParam;
   
    // Damp the current orthonormal fock matrix 
    for(auto i = 0; i < fockOrtho.size(); i++)
      MatAdd('N','N', NB, NB, T(1-dp), fockOrtho[i], NB, T(dp), 
        prevFock[i], NB, fockOrtho[i], NB);

  }; // SingleSlater<T>::fockDamping

 /**
   *  \brief Save SCF matrices for the next iteration
   *  
   */ 
  template <typename T>
  void SingleSlater<T>::saveSCFMatrices() {

    // Copy the current orthonormal Fock to use during the next iteration 
    size_t NB = this->aoints.basisSet().nBasis;
    for(auto i = 0; i < this->fockOrtho.size(); i++)
      std::copy_n(this->fockOrtho[i],NB*NB,prevFock[i]);

  }; // SingleSlater<T>::saveSCFMatrices

}; // namespace ChronusQ

#endif<|MERGE_RESOLUTION|>--- conflicted
+++ resolved
@@ -248,14 +248,8 @@
     // Check density convergence
 
     formDelta(); // Get change in density
-<<<<<<< HEAD
-
-    size_t DSize = this->memManager. template getSize(fock[0]);
-    scfConv.RMSDenScalar = TwoNorm<double>(DSize,deltaOnePDM[0],1);
-=======
     size_t DSize = this->memManager. template getSize(fock[SCALAR]);
     scfConv.RMSDenScalar = TwoNorm<double>(DSize,deltaOnePDM[SCALAR],1);
->>>>>>> 78c2857d
     scfConv.RMSDenMag = 0.;
     for(auto i = 1; i < deltaOnePDM.size(); i++)
       scfConv.RMSDenMag += std::pow(TwoNorm<double>(DSize,deltaOnePDM[i],1),2.);
