--- conflicted
+++ resolved
@@ -75,12 +75,10 @@
 
     ProgramTimer::tick("Form Core H");
 
-<<<<<<< HEAD
     size_t NB = basisSet().nBasis;
     if( nC == 4 ) NB = 2 * NB;
 
     if( coreH != nullptr ) {
-      //CErr("Recomputing the CoreH is not well-defined behaviour",std::cout);
       coreH->clear();
 
     } else {
@@ -93,20 +91,6 @@
         coreH = std::make_shared<PauliSpinorSquareMatrices<MatsT>>(memManager, NB, false, false);
 
     }
-=======
-    if( coreH != nullptr )
-      CErr("Recomputing the CoreH is not well-defined behaviour",std::cout);
-
-    size_t NB = this->basisSet().nBasis;
-    if( nC == 4 ) NB = 2 * NB;
-
-    if(not iCS and nC == 1 and this->basisSet().basisType == COMPLEX_GIAO)
-      coreH = std::make_shared<PauliSpinorSquareMatrices<MatsT>>(memManager, NB, false);
-    else if(nC == 2 or nC == 4)
-      coreH = std::make_shared<PauliSpinorSquareMatrices<MatsT>>(memManager, NB, true);
-    else
-      coreH = std::make_shared<PauliSpinorSquareMatrices<MatsT>>(memManager, NB, false, false);
->>>>>>> c62aa77a
 
 
     // Make a copy of HamiltonianOptions
@@ -241,34 +225,38 @@
       for( auto iGrad = 0; iGrad < nGrad; iGrad++ ) {
 
         // Form VdV and dVV
-        Gemm('N','N',NB,NB,NB,MatsT(1.),ortho[0].pointer(),NB,
+        blas::gemm(blas::Layout::ColMajor,blas::Op::NoTrans,blas::Op::NoTrans,
+          NB,NB,NB,MatsT(1.),ortho[0].pointer(),NB,
           gradOrtho[iGrad].pointer(),NB,MatsT(0.),vdv.pointer(),NB);
-        Gemm('N','N',NB,NB,NB,MatsT(1.),gradOrtho[iGrad].pointer(),NB,
+        blas::gemm(blas::Layout::ColMajor,blas::Op::NoTrans,blas::Op::NoTrans,
+          NB,NB,NB,MatsT(1.),gradOrtho[iGrad].pointer(),NB,
           ortho[0].pointer(),NB,MatsT(0.),dvv.pointer(),NB);
 
         // Form FVdV and dVVF
         for( auto iSp = 0; iSp < nSp; iSp++ ) {
           auto comp = static_cast<PAULI_SPINOR_COMPS>(iSp);
-          Gemm('N','N',NB,NB,NB,MatsT(1.),(*fockMatrix)[comp].pointer(),NB,
+          blas::gemm(blas::Layout::ColMajor,blas::Op::NoTrans,blas::Op::NoTrans,
+            NB,NB,NB,MatsT(1.),(*fockMatrix)[comp].pointer(),NB,
             vdv.pointer(),NB,MatsT(0.),SCR[comp].pointer(),NB);
-          Gemm('N','N',NB,NB,NB,MatsT(1.),dvv.pointer(),NB,
+          blas::gemm(blas::Layout::ColMajor,blas::Op::NoTrans,blas::Op::NoTrans,
+            NB,NB,NB,MatsT(1.),dvv.pointer(),NB,
             (*fockMatrix)[comp].pointer(),NB,MatsT(1.),SCR[comp].pointer(),NB);
         }
 
         // Trace
-        double gradVal = this->template computeOBProperty<double,SCALAR>(
+        double gradVal = this->template computeOBProperty<SCALAR>(
           SCR.S().pointer()
         );
 
         if( hasZ )
-          gradVal += this->template computeOBProperty<double,MZ>(
+          gradVal += this->template computeOBProperty<MZ>(
             SCR.Z().pointer()
           );
         if( hasXY ) {
-          gradVal += this->template computeOBProperty<double,MY>(
+          gradVal += this->template computeOBProperty<MY>(
             SCR.Y().pointer()
           );
-          gradVal += this->template computeOBProperty<double,MX>(
+          gradVal += this->template computeOBProperty<MX>(
             SCR.X().pointer()
           );
         }
@@ -567,15 +555,15 @@
         //
 
         // dS/dR . V
-        Gemm('N','N',NB,NB,NB,MatsT(1.),SCR1,NB,sVecs,NB,MatsT(0.),SCR2,NB);
+        blas::gemm(blas::Layout::ColMajor,blas::Op::NoTrans,blas::Op::NoTrans,NB,NB,NB,MatsT(1.),SCR1,NB,sVecs,NB,MatsT(0.),SCR2,NB);
         // V**T . dS/dR . V
-        Gemm('C','N',NB,NB,NB,MatsT(1.),sVecs,NB,SCR2,NB,MatsT(0.),SCR1,NB);
+        blas::gemm(blas::Layout::ColMajor,blas::Op::ConjTrans,blas::Op::NoTrans,NB,NB,NB,MatsT(1.),sVecs,NB,SCR2,NB,MatsT(0.),SCR1,NB);
         // weights x V**T . dS/dR . V
         std::transform(SCR1, SCR1+nSQ, weights, SCR1, std::multiplies<>());
         // (weights x V**T . dS/dR . V) . V**T
-        Gemm('N','C',NB,NB,NB,MatsT(1.),SCR1,NB,sVecs,NB,MatsT(0.),SCR2,NB);
+        blas::gemm(blas::Layout::ColMajor,blas::Op::NoTrans,blas::Op::ConjTrans,NB,NB,NB,MatsT(1.),SCR1,NB,sVecs,NB,MatsT(0.),SCR2,NB);
         // dV/dR = V . (weights x V**T . dS/dR . V) . V**T
-        Gemm('N','N',NB,NB,NB,MatsT(1.),sVecs,NB,SCR2,NB,MatsT(0.),gradOrtho[iGrad].pointer(),NB);
+        blas::gemm(blas::Layout::ColMajor,blas::Op::NoTrans,blas::Op::NoTrans,NB,NB,NB,MatsT(1.),sVecs,NB,SCR2,NB,MatsT(0.),gradOrtho[iGrad].pointer(),NB);
 
       } 
 
