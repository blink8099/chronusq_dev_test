--- conflicted
+++ resolved
@@ -791,15 +791,6 @@
     // Read in MO1
     std::cout << "    * Found SCF/MO1 !" << std::endl;
     savFile.readData(prefix + "MO1",this->mo[0].pointer());
-<<<<<<< HEAD
-
-    //this->mo[0].output(std::cout, "read in MO", true);
-
-
-
-
-=======
->>>>>>> 4b8494e0
 
     // Unrestricted calculations
     if( this->nC == 1 and not this->iCS ) {
@@ -839,10 +830,7 @@
 
     // Form density from MOs
     formDensity();
-<<<<<<< HEAD
-
-=======
->>>>>>> 4b8494e0
+
     std::cout << "\n" << std::endl;
     if( printLevel > 0 )
       std::cout << std::endl
