/* 
 *  This file is part of the Chronus Quantum (ChronusQ) software package
 *  
 *  Copyright (C) 2014-2020 Li Research Group (University of Washington)
 *  
 *  This program is free software; you can redistribute it and/or modify
 *  it under the terms of the GNU General Public License as published by
 *  the Free Software Foundation; either version 2 of the License, or
 *  (at your option) any later version.
 *  
 *  This program is distributed in the hope that it will be useful,
 *  but WITHOUT ANY WARRANTY; without even the implied warranty of
 *  MERCHANTABILITY or FITNESS FOR A PARTICULAR PURPOSE.  See the
 *  GNU General Public License for more details.
 *  
 *  You should have received a copy of the GNU General Public License along
 *  with this program; if not, write to the Free Software Foundation, Inc.,
 *  51 Franklin Street, Fifth Floor, Boston, MA 02110-1301 USA.
 *  
 *  Contact the Developers:
 *    E-Mail: xsli@uw.edu
 *  
 */
#pragma once

#include <realtime.hpp>
#include <cqlinalg/blas1.hpp>
#include <cqlinalg/blas3.hpp>
#include <cqlinalg/blasutil.hpp>
#include <cqlinalg/matfunc.hpp>
#include <matrix.hpp>

#include <util/matout.hpp>
#include <util/timer.hpp>
#include <unsupported/Eigen/MatrixFunctions>

template <size_t N, typename T>
std::array<T,N> valarray2array(const std::valarray<T> &x) {
  assert( x.size() == N );

  std::array<T,N> arr;
  std::copy_n(&x[0],N,arr.begin());
  return arr;
 
};

namespace ChronusQ {

  template <template <typename, typename> class _SSTyp, typename IntsT>
  void RealTime<_SSTyp,IntsT>::doPropagation() {

    ProgramTimer::tick("Real Time Total");

    if( printLevel > 0 )
      printRTHeader();

    if ( savFile.exists() )
      if ( restart )
        restoreState();

    // Upon entry to RT, assume only the orthonormal density is valid
    for(auto idx = 0; idx < systems_.size(); idx++) {
      systems_[idx]->computeOrtho();
      systems_[idx]->ortho2aoDen();
      systems_[idx]->ortho2aoMOs();
    }

    bool Start(false); // Start the MMUT iterations
    bool FinMM(false); // Wrap up the MMUT iterations

    size_t maxStep = (size_t)((intScheme.tMax + intScheme.deltaT/4)/intScheme.deltaT);

    curState.xTime = intScheme.restoreStep * intScheme.deltaT;

    for( curState.iStep = intScheme.restoreStep; 
         curState.iStep <= maxStep;
         curState.xTime += intScheme.deltaT, curState.iStep++) {

      ProgramTimer::tick("Real Time Iter");

      // Perturbation for the current time
      EMPerturbation pert_t = pert.getPert(curState.xTime);





#if 1
      // Determine the step type for the current integration step 
      if( intScheme.intAlg == MMUT ) {

        // "Start" the MMUT if this is the first step or we just
        // "Finished" the MMUT segment
        Start = ( curState.iStep == intScheme.restoreStep ) or FinMM;

        // "Start" the MMUT if the current step index is a restart
        // step
        if( intScheme.iRstrt > 0 ) 
          Start = Start or ( curState.iStep % intScheme.iRstrt == 0 );

        // "Finish" the MMUT if this is the last step
        // NOTE: To compare to Gaussian, do NOT do this restart for Ehrenfest
        FinMM = ( curState.iStep == maxStep );

        // TODO: "Finish" the MMUT if the field turns on or off
        FinMM = FinMM or pert.isFieldDiscontinuous(curState.xTime, intScheme.deltaT);
          
        // "Finish" the MMUT if the next step will be a restart step
        if( intScheme.iRstrt > 0 ) 
          FinMM = FinMM or ( (curState.iStep + 1) % intScheme.iRstrt == 0 );

        // If "Starting" or "Finishing" the MMUT, the step type is
        // the specified restart step type, else it is the MMUT step
        if( Start or FinMM ) curState.curStep = intScheme.rstStep;
        else                 curState.curStep = ModifiedMidpoint;

        if( Start or FinMM ) std::cout << "  *** Restarting MMUT ***\n";

      // For non leapfrog scheme, the step type is constant
      } else if ( intScheme.intAlg == ExpMagnus2 )
        curState.curStep = ExplicitMagnus2;
#else
      curState.curStep = ForwardEuler;
#endif












      for(auto idx = 0; idx < systems_.size(); idx++) {
        // Handle density copies / swaps for the current step
        //  + Determine the step size
          
        if( curState.curStep == ModifiedMidpoint ) {
          // Swap the saved density with the SingleSlater density
            
          // DOSav(k) = DO(k)
          // DO(k)    = DO(k-1)
          std::shared_ptr<PauliSpinorSquareMatrices<dcomplex>> tmp = DOSav[idx];
          DOSav[idx] = systems_[idx]->onePDMOrtho;
          systems_[idx]->onePDMOrtho = tmp;


          curState.stepSize = 2. * intScheme.deltaT;

        } else {
          // Save a copy of the SingleSlater density in the saved density
          // storage

          // DOSav(k) = DO(k)
          *DOSav[idx] = *systems_[idx]->onePDMOrtho;
     
          curState.stepSize = intScheme.deltaT;

        }
      }

        // Form the Fock matrix at the current time
      for(auto idx = 0; idx < systems_.size(); idx++) {
        this->formFock(false,curState.xTime,idx);
      }

      // Compute properties for D(k) 
      propagator_.computeProperties(pert_t);

      // Save data
      // TODO: Fix this when we have a stable definition of MD + electronic steps
      saveState(pert_t);

      // Save D(k) if doing Magnus 2
      std::vector<std::shared_ptr<PauliSpinorSquareMatrices<dcomplex>>> den_k;
      std::vector<std::shared_ptr<PauliSpinorSquareMatrices<dcomplex>>> denOrtho_k;
      for(auto idx = 0; idx < systems_.size(); idx++) {
        if ( curState.curStep == ExplicitMagnus2 ) {
          den_k.push_back(std::make_shared<PauliSpinorSquareMatrices<dcomplex>>(*systems_[idx]->onePDM));
          denOrtho_k.push_back(std::make_shared<PauliSpinorSquareMatrices<dcomplex>>(*systems_[idx]->onePDMOrtho));
        }
      }


      // Print progress line in the output file
      printRTStep();
      if( this->orbitalPopFreq != 0 &&
          curState.iStep % this->orbitalPopFreq == 0) {
        orbitalPop();
      }




      for(auto idx = 0; idx < systems_.size(); idx++) {
        // Orthonormalize the AO Fock matrix
        // F(k) -> FO(k)
        systems_[idx]->ao2orthoFock();


        // Form the propagator from the orthonormal Fock matrix
        // FO(k) -> U**H(k) = exp(- i * dt * FO(k) )
        formPropagator(idx);

        // Propagator the orthonormal density matrix
        // DO (in propagator_) will now store DO(k+1)
        //
        // DO(k+1) = U**H(k) * DO * U(k)
        // - Where DO is what is currently stored in propagator_
        //
        // ***
        // This function also transforms DO(k+1) to the AO
        // basis ( DO(k+1) -> D(k+1) in propagator_ ) and
        // computes the change in density from the previous 
        // AO density ( delD = D(k+1) - D(k) ) 
        // ***
        propagateWFN(idx);
      }

      //
      // Second order magnus
      //
      if ( curState.curStep == ExplicitMagnus2 ) {

        for(auto idx = 0; idx < systems_.size(); idx++) {
          // F(k)
          PauliSpinorSquareMatrices<dcomplex> fock_k(*systems_[idx]->fockMatrix);
          
          // F(k + 1)
          formFock(false, curState.xTime + intScheme.deltaT, idx);

          // Store 0.5 * ( F(k) + F(k+1) ) in propagator_.fockMatrix
          *systems_[idx]->fockMatrix = 0.5 * (fock_k + *systems_[idx]->fockMatrix);
        }


        for(auto idx = 0; idx < systems_.size(); idx++) {
          // Restore old densities
          *systems_[idx]->onePDM = *den_k[idx];
          *systems_[idx]->onePDMOrtho = *denOrtho_k[idx];
        }

        // Repeat formation of propagator and propagation
        for(auto idx = 0; idx < systems_.size(); idx++) {
          systems_[idx]->ao2orthoFock();
          formPropagator(idx);
          propagateWFN(idx);
        }

      }  // End 2nd order magnus

      ProgramTimer::tock("Real Time Iter");

    } // Time loop


    ProgramTimer::tock("Real Time Total");

  //mathematicaPrint(std::cerr,"Dipole-X",&data.ElecDipole[0][0],
  //  curState.iStep,1,curState.iStep,3);

  }; // RealTime::doPropagation


  /**
   *  \brief Form the adjoint of the unitary propagator
   *
   *  \f[
   *    U = \exp\left( -i \delta t F \right) 
   *      = \exp\left( -\frac{i\delta t}{2} 
   *                    \left(F^S \otimes I_2 + F^k \sigma_k\right) \right) 
   *      = \frac{1}{2}U^S \otimes I_2 + \frac{1}{2} U^k \otimes \sigma_k
   *  \f]
   */ 
  template <template <typename, typename> class _SSTyp, typename IntsT>
  void RealTime<_SSTyp,IntsT>::formPropagator(size_t idx) {

    ProgramTimer::tick("Propagator Formation");

    size_t NB = systems_[idx]->nAlphaOrbital();

    // Form U

    // Restricted
    if( not UH[idx]->hasZ() ) {
      // See docs for factor of 2
      MatExp('D',NB,dcomplex(0.,-curState.stepSize/2.),
        systems_[idx]->fockMatrixOrtho->S().pointer(),NB,UH[idx]->S().pointer(),NB,memManager_);

<<<<<<< HEAD
      Scale(NB*NB,dcomplex(2.),UH[idx]->S().pointer(),1);
=======
      blas::scal(NB*NB,dcomplex(2.),UH->S().pointer(),1);
>>>>>>> c62aa77a

    // Unrestricted
    } else if( not UH[idx]->hasXY() ) {

      // Transform SCALAR / MZ -> ALPHA / BETA
      std::vector<SquareMatrix<dcomplex>> Fblocks =
          systems_[idx]->fockMatrixOrtho->template spinGatherToBlocks<dcomplex>(false);
      std::vector<SquareMatrix<dcomplex>> UHblocks;
      UHblocks.reserve(2);
      UHblocks.emplace_back(memManager_, NB);
      UHblocks.emplace_back(memManager_, NB);

      MatExp('D',NB,dcomplex(0.,-curState.stepSize),
        Fblocks[0].pointer(),NB,UHblocks[0].pointer(),NB,memManager_);
      MatExp('D',NB,dcomplex(0.,-curState.stepSize),
        Fblocks[1].pointer(),NB,UHblocks[1].pointer(),NB,memManager_);

      // Transform ALPHA / BETA -> SCALAR / MZ
      *UH[idx] = PauliSpinorSquareMatrices<dcomplex>::
          spinBlockScatterBuild<dcomplex>(UHblocks[0],UHblocks[1]);

    // Generalized (2C)
    } else {

      SquareMatrix<dcomplex> F2C(systems_[idx]->fockMatrixOrtho->template spinGather<dcomplex>());
      SquareMatrix<dcomplex> UH2C(memManager_, 2*NB);

      MatExp('D',2*NB,dcomplex(0.,-curState.stepSize),
             F2C.pointer(),2*NB,UH2C.pointer(),2*NB, memManager_);

      *UH[idx] = UH2C.template spinScatter<dcomplex>();

    }

    ProgramTimer::tock("Propagator Formation");
#if 0

    prettyPrintSmart(std::cout,"UH Scalar",UH[idx]->S().pointer(),NB,NB,NB);
    if( UH[idx]->hasZ() )
      prettyPrintSmart(std::cout,"UH MZ",UH[idx]->Z().pointer(),NB,NB,NB);

#endif
    
  }; // RealTime::formPropagator



  
  template <template <typename, typename> class _SSTyp, typename IntsT>
  void RealTime<_SSTyp,IntsT>::propagateWFN(size_t idx) {

    ProgramTimer::tick("Propagate WFN");

    size_t NB = systems_[idx]->nAlphaOrbital();
    size_t NC = systems_[idx]->nC;
    dcomplex *SCR  = memManager_.template malloc<dcomplex>(NC*NC*NB*NB);
    dcomplex *SCR1 = memManager_.template malloc<dcomplex>(NC*NC*NB*NB);

    if( not UH[idx]->hasXY() ) {

      // Create X(S) = (U**H * DO)(S) in SCR 

      // SCR = 0.5 * U(S)**H * DO(S)
<<<<<<< HEAD
      Gemm('N','N',NB,NB,NB,dcomplex(0.5),UH[idx]->S().pointer(),NB,
        systems_[idx]->onePDMOrtho->S().pointer(),NB,dcomplex(0.),SCR,NB);

      // SCR += 0.5 * U(Z)**H * DO(Z)
      if( UH[idx]->hasZ() )
        Gemm('N','N',NB,NB,NB,dcomplex(0.5),UH[idx]->Z().pointer(),NB,
          systems_[idx]->onePDMOrtho->Z().pointer(),NB,dcomplex(1.),SCR,NB);
=======
      blas::gemm(blas::Layout::ColMajor,blas::Op::NoTrans,blas::Op::NoTrans,NB,NB,NB,dcomplex(0.5),UH->S().pointer(),NB,
        propagator_.onePDMOrtho->S().pointer(),NB,dcomplex(0.),SCR,NB);

      // SCR += 0.5 * U(Z)**H * DO(Z)
      if( UH->hasZ() )
        blas::gemm(blas::Layout::ColMajor,blas::Op::NoTrans,blas::Op::NoTrans,NB,NB,NB,dcomplex(0.5),UH->Z().pointer(),NB,
          propagator_.onePDMOrtho->Z().pointer(),NB,dcomplex(1.),SCR,NB);
>>>>>>> c62aa77a





      // Create X(Z) = (U**H * DO)(Z) in SCR1
        
      if( systems_[idx]->onePDMOrtho->hasZ() ) {

        // SCR1 = 0.5 * U(S)**H * DO(Z)
<<<<<<< HEAD
        Gemm('N','N',NB,NB,NB,dcomplex(0.5),UH[idx]->S().pointer(),NB,
          systems_[idx]->onePDMOrtho->Z().pointer(),NB,dcomplex(0.),SCR1,NB);

        // SCR1 += 0.5 * U(Z)**H * DO(S)
        if( UH[idx]->hasZ() )
          Gemm('N','N',NB,NB,NB,dcomplex(0.5),UH[idx]->Z().pointer(),NB,
            systems_[idx]->onePDMOrtho->S().pointer(),NB,dcomplex(1.),SCR1,NB);
=======
        blas::gemm(blas::Layout::ColMajor,blas::Op::NoTrans,blas::Op::NoTrans,NB,NB,NB,dcomplex(0.5),UH->S().pointer(),NB,
          propagator_.onePDMOrtho->Z().pointer(),NB,dcomplex(0.),SCR1,NB);

        // SCR1 += 0.5 * U(Z)**H * DO(S)
        if( UH->hasZ() )
          blas::gemm(blas::Layout::ColMajor,blas::Op::NoTrans,blas::Op::NoTrans,NB,NB,NB,dcomplex(0.5),UH->Z().pointer(),NB,
            propagator_.onePDMOrtho->S().pointer(),NB,dcomplex(1.),SCR1,NB);
>>>>>>> c62aa77a

      }






      // DO(S) = 0.5 * ( X(S) * U(S) + X(Z) * U(Z) )
      //       = 0.5 * ( SCR  * U(S) + SCR1 * U(Z) )

      // DO(S) = 0.5 * SCR * U(S)
<<<<<<< HEAD
      Gemm('N','C',NB,NB,NB,dcomplex(0.5),SCR,NB,UH[idx]->S().pointer(),NB,
           dcomplex(0.),systems_[idx]->onePDMOrtho->S().pointer(),NB);
 
      // DO(S) += 0.5 * SCR1 * U(Z)
      if( UH[idx]->hasZ() )
        Gemm('N','C',NB,NB,NB,dcomplex(0.5),SCR1,NB,UH[idx]->Z().pointer(),NB,
             dcomplex(1.),systems_[idx]->onePDMOrtho->S().pointer(),NB);
=======
      blas::gemm(blas::Layout::ColMajor,blas::Op::NoTrans,blas::Op::ConjTrans,NB,NB,NB,dcomplex(0.5),SCR,NB,UH->S().pointer(),NB,
           dcomplex(0.),propagator_.onePDMOrtho->S().pointer(),NB);
 
      // DO(S) += 0.5 * SCR1 * U(Z)
      if( UH->hasZ() )
        blas::gemm(blas::Layout::ColMajor,blas::Op::NoTrans,blas::Op::ConjTrans,NB,NB,NB,dcomplex(0.5),SCR1,NB,UH->Z().pointer(),NB,
             dcomplex(1.),propagator_.onePDMOrtho->S().pointer(),NB);
>>>>>>> c62aa77a


      if( UH[idx]->hasZ() ) {

        // DO(Z) = 0.5 * ( X(S) * U(Z) + X(Z) * U(S) )
        //       = 0.5 * ( SCR  * U(Z) + SCR1 * U(S) )
          
        // DO(Z) = 0.5 * SCR * U(Z)
<<<<<<< HEAD
        Gemm('N','C',NB,NB,NB,dcomplex(0.5),SCR,NB,UH[idx]->Z().pointer(),NB,
             dcomplex(0.),systems_[idx]->onePDMOrtho->Z().pointer(),NB);
 
        // DO(Z) += 0.5 * SCR1 * U(S)
        Gemm('N','C',NB,NB,NB,dcomplex(0.5),SCR1,NB,UH[idx]->S().pointer(),NB,
             dcomplex(1.),systems_[idx]->onePDMOrtho->Z().pointer(),NB);
=======
        blas::gemm(blas::Layout::ColMajor,blas::Op::NoTrans,blas::Op::ConjTrans,NB,NB,NB,dcomplex(0.5),SCR,NB,UH->Z().pointer(),NB,
             dcomplex(0.),propagator_.onePDMOrtho->Z().pointer(),NB);
 
        // DO(Z) += 0.5 * SCR1 * U(S)
        blas::gemm(blas::Layout::ColMajor,blas::Op::NoTrans,blas::Op::ConjTrans,NB,NB,NB,dcomplex(0.5),SCR1,NB,UH->S().pointer(),NB,
             dcomplex(1.),propagator_.onePDMOrtho->Z().pointer(),NB);
>>>>>>> c62aa77a

      }

    } else {

      // Gather DO
      SquareMatrix<dcomplex> DO(systems_[idx]->onePDMOrtho->template spinGather<dcomplex>());

      // Gather UH into SCR
      SquareMatrix<dcomplex> UHblockForm(UH[idx]->template spinGather<dcomplex>());

      // SCR1 = U**H * DO
      blas::gemm(blas::Layout::ColMajor,blas::Op::NoTrans,blas::Op::NoTrans,2*NB,2*NB,2*NB,dcomplex(1.),UHblockForm.pointer(),2*NB,
           DO.pointer(),2*NB,dcomplex(0.),SCR1,2*NB);

      // DO = SCR1 * U
      blas::gemm(blas::Layout::ColMajor,blas::Op::NoTrans,blas::Op::ConjTrans,2*NB,2*NB,2*NB,dcomplex(1.),SCR1,2*NB,
           UHblockForm.pointer(),2*NB,dcomplex(0.),DO.pointer(),2*NB);

      // Scatter DO
      *systems_[idx]->onePDMOrtho = DO.template spinScatter<dcomplex>();

    }


    systems_[idx]->ortho2aoDen();

    memManager_.free(SCR,SCR1);

    ProgramTimer::tock("Propagate WFN");

  }; // RealTime::propagatorWFN


  template <template <typename, typename> class _SSTyp, typename IntsT>
  void RealTime<_SSTyp,IntsT>::createRTDataSets(size_t maxPoints) {

    if( restart ) return;

    if( maxPoints == 0 )
      maxPoints = intScheme.tMax / intScheme.deltaT + 1;
    
    savFile.createGroup("RT");

<<<<<<< HEAD
    savFile.createDataSet<double>("RT/TIME",
        {maxPoints});
    savFile.createDataSet<double>("RT/ENERGY",
        {maxPoints});
    savFile.createDataSet<double>("RT/LEN_ELEC_DIPOLE",
        {maxPoints,3});
    savFile.createDataSet<double>("RT/LEN_ELEC_DIPOLE_FIELD",
        {maxPoints,3});

=======
    savFile.createDataSet<double>("RT/TIME", {maxPoints});
    savFile.createDataSet<double>("RT/ENERGY", {maxPoints});
    savFile.createDataSet<double>("RT/LEN_ELEC_DIPOLE", {maxPoints,3});
    savFile.createDataSet<double>("RT/LEN_ELEC_DIPOLE_FIELD", {maxPoints,3});

    if( this->orbitalPopFreq != 0 ) {
      hsize_t nPop = (maxPoints / this->orbitalPopFreq);
      if( this->orbitalPopFreq != 1 &&
          (maxPoints-1) % this->orbitalPopFreq == 0 )
        nPop += 1;
      if( maxPoints == 1 )
        nPop = 1;
      hsize_t nOrbs = propagator_.nOrbital();
      savFile.createDataSet<double>("RT/ORBITALPOPULATION", {nPop, nOrbs});
    }
>>>>>>> c62aa77a
  }; // RealTime::createRTDataSets


  template <template <typename, typename> class _SSTyp, typename IntsT>
  void RealTime<_SSTyp,IntsT>::restoreState() {

    hsize_t maxPoints = intScheme.tMax / intScheme.deltaT + 1;

    if ( savFile.getDims("RT/TIME")[0] != maxPoints )
      CErr("Mismatched requested and saved propagation length!");

    // Restore time dependent density
    try {
      savFile.readData("RT/TD_1PDM", *propagator_.onePDM);
      savFile.readData("RT/TD_1PDM_ORTHO", *propagator_.onePDMOrtho);
    } catch(...) { }

    // Find last time step that was checkpointed
    double* timeData = memManager_.template malloc<double>(maxPoints);
    savFile.readData("RT/TIME", timeData);
    int offset = *timeData < 1e-10 ? -1 : 0;
    size_t restoreStep = offset + std::distance( timeData, 
      std::find_if( timeData+1, timeData+maxPoints,
        [](double x){ return x < 1e-10; }
      )
    );
    memManager_.free(timeData);

    std::cout << "  *** Restoring from step " << restoreStep << " (";
    std::cout << std::setprecision(4) << restoreStep * intScheme.deltaT;
    std::cout << " AU) ***" << std::endl;

    intScheme.restoreStep = restoreStep;

  }; // RealTime::restoreState


  template <template <typename, typename> class _SSTyp, typename IntsT>
  void RealTime<_SSTyp,IntsT>::saveState(EMPerturbation& pert_t) {
    

    data.Time.push_back(curState.xTime);
    data.Energy.push_back(propagator_.totalEnergy);
    data.ElecDipole.push_back(propagator_.elecDipole);
    if( pert_t.fields.size() > 0 )
      data.ElecDipoleField.push_back( pert_t.getDipoleAmp(Electric) );

    // Write to file
    if( savFile.exists() ) {

      hsize_t nSteps = 0;
      size_t maxStep = (size_t)((intScheme.tMax + intScheme.deltaT/4)/intScheme.deltaT);

      if (curState.iStep % intScheme.iSave == 0 
          and curState.iStep != intScheme.restoreStep)
        nSteps = intScheme.iSave;
      else if( curState.iStep == maxStep )
        nSteps = (curState.iStep - intScheme.restoreStep) % intScheme.iSave + 1;

      hsize_t lastPos = curState.iStep - nSteps + 1;
      hsize_t memLastPos = data.Time.size() - nSteps;

      if (nSteps != 0) {
        std::cout << "  *** Saving data to binary file ***" << std::endl;
        savFile.partialWriteData("RT/TIME", &data.Time[0], {lastPos},
            {nSteps}, {memLastPos}, {data.Time.size()});
        savFile.partialWriteData("RT/ENERGY", &data.Energy[0], {lastPos},
            {nSteps}, {memLastPos}, {data.Time.size()});
        savFile.partialWriteData("RT/LEN_ELEC_DIPOLE", &data.ElecDipole[0][0],
          {lastPos, 0}, {nSteps, 3}, {memLastPos, 0}, {data.Time.size(), 3});

        if( data.ElecDipoleField.size() > 0 )
          savFile.partialWriteData("RT/LEN_ELEC_DIPOLE_FIELD",
            &data.ElecDipoleField[0][0], {lastPos,0}, {nSteps,3},
            {memLastPos, 0}, {data.Time.size(), 3});

        savFile.safeWriteData("RT/TD_1PDM", *propagator_.onePDM);
        if ( curState.curStep == ModifiedMidpoint )
          savFile.safeWriteData("RT/TD_1PDM_ORTHO",*DOSav[0]);
        else
          savFile.safeWriteData("RT/TD_1PDM_ORTHO",*propagator_.onePDMOrtho);
      }
    }
  }; // RealTime::saveState

  template <template <typename, typename> class _SSTyp, typename IntsT>
  void RealTime<_SSTyp,IntsT>::orbitalPop() { 

    bool unrestricted = (propagator_.mo.size() > 1);
    bool twocomp = (propagator_.nC == 2);

    // Gather the orthonormal density into the full spinor form
    auto fullDen = propagator_.onePDMOrtho->template spinGather<dcomplex>();

    if( propagator_.nC > 2 ) {
      CErr("Real time orbital population not implemented for > 2c");
    }

    //
    // Form the ortho to MO transform in the full spinor form
    //
    
    // Allocation
    size_t fullDim = fullDen.dimension();
    SquareMatrix<dcomplex> orthoTrans(memManager_, fullDim); 
    orthoTrans.clear();
    auto& mos = propagator_.mo;

    size_t moDim = mos[0].dimension();
    auto bbOffset = 2*moDim*moDim + moDim;

    // Transform AO MO to ortho MO
    dcomplex* ortho = propagator_.ortho[1].pointer();
    size_t orthoDim = propagator_.ortho[1].dimension();
    std::vector<dcomplex*> moPointers;
    std::vector<dcomplex*> outPointers;
    for(auto i = 0; i < mos.size(); i++) {
      moPointers.push_back(mos[i].pointer());
      outPointers.push_back(orthoTrans.pointer() + i*bbOffset);
    }
    if(propagator_.iCS) {
      moPointers.push_back(mos[0].pointer());
      outPointers.push_back(orthoTrans.pointer() + bbOffset);
    }

    TransformLeft(orthoDim, moDim, orthoDim, moDim, dcomplex(1.), ortho, orthoDim,
      moPointers, moDim, (dcomplex*)nullptr, outPointers, fullDim);

    // Transform the orthonormal density into the MO basis
    SquareMatrix<dcomplex> moDen = fullDen.transform('N', orthoTrans.pointer(),
      fullDim, fullDim);

    std::vector<double> population;
    for(auto i = 0; i < fullDim; i++) {
      population.push_back(std::real(moDen(i,i)));
    }

    if( savFile.exists() ) {
      hsize_t location = curState.iStep / this->orbitalPopFreq;
      savFile.partialWriteData("RT/ORBITALPOPULATION", population.data(),
        {location, 0}, {1, fullDim}, {0, 0}, {1, fullDim});
    }

    // Printing 
    if( this->printLevel > 1 ) {

      size_t orbPerRow = 5;
      auto printBlock = [&](std::string header, size_t& start, size_t n){
        std::cout << header << std::endl;
        std::cout << std::fixed << std::setprecision(11);
        
        for(auto idx = 0; idx < n; idx += orbPerRow) {

          size_t end = idx + orbPerRow < n ? orbPerRow : n - idx;
          for(auto idummy = idx; idummy < idx+end; idummy++) {
            std::cout << std::setw(15) << population[start+idummy];
          }
          std::cout << '\n';
        }
        start += n;
      };

      if( this->printLevel > 3 )
        moDen.output(std::cout, "MO Density Matrix", true);

      size_t start = 0;
      if( not twocomp ) {
        printBlock("Alpha occupied orbitals", start, propagator_.nOA);
        printBlock("Alpha virtual orbitals", start, propagator_.nVA);
        printBlock("Beta occupied orbitals", start, propagator_.nOB);
        printBlock("Beta virtual orbitals", start, propagator_.nVB);
      }
      else {
        printBlock("Occupied orbitals", start, propagator_.nO);
        printBlock("Virtual orbitals", start, propagator_.nV);
      }
      std::cout << std::flush;
    }

  };


  template <template <typename, typename> class _SSTyp, typename IntsT>
  void RealTime<_SSTyp,IntsT>::updateAOProperties(double currentTime) {
    // Form AO density
    //propagator_.computeOrtho();
    //propagator_.ortho2aoDen();
    for(auto idx = 0; idx < systems_.size(); idx++) {
      systems_[idx]->computeOrtho();
      systems_[idx]->ortho2aoDen();
      systems_[idx]->ortho2aoMOs();
    }


    // Form fock matrix
    for(auto idx = 0; idx < systems_.size(); idx++) {
      this->formFock(false,currentTime,idx);
    }
    // Compute properties
    EMPerturbation pert_t = pert.getPert(currentTime);
    propagator_.computeProperties(pert_t);
    // Print progress line in the output file
    // printRTStep();


  }; // RealTime::updateAOProperties

}; // namespace ChronusQ
<|MERGE_RESOLUTION|>--- conflicted
+++ resolved
@@ -290,11 +290,7 @@
       MatExp('D',NB,dcomplex(0.,-curState.stepSize/2.),
         systems_[idx]->fockMatrixOrtho->S().pointer(),NB,UH[idx]->S().pointer(),NB,memManager_);
 
-<<<<<<< HEAD
-      Scale(NB*NB,dcomplex(2.),UH[idx]->S().pointer(),1);
-=======
-      blas::scal(NB*NB,dcomplex(2.),UH->S().pointer(),1);
->>>>>>> c62aa77a
+      blas::scal(NB*NB,dcomplex(2.),UH[idx]->S().pointer(),1);
 
     // Unrestricted
     } else if( not UH[idx]->hasXY() ) {
@@ -358,23 +354,15 @@
       // Create X(S) = (U**H * DO)(S) in SCR 
 
       // SCR = 0.5 * U(S)**H * DO(S)
-<<<<<<< HEAD
-      Gemm('N','N',NB,NB,NB,dcomplex(0.5),UH[idx]->S().pointer(),NB,
-        systems_[idx]->onePDMOrtho->S().pointer(),NB,dcomplex(0.),SCR,NB);
+      blas::gemm(blas::Layout::ColMajor,blas::Op::NoTrans,blas::Op::NoTrans,
+          NB,NB,NB,dcomplex(0.5),UH[idx]->S().pointer(),NB,
+          systems_[idx]->onePDMOrtho->S().pointer(),NB,dcomplex(0.),SCR,NB);
 
       // SCR += 0.5 * U(Z)**H * DO(Z)
       if( UH[idx]->hasZ() )
-        Gemm('N','N',NB,NB,NB,dcomplex(0.5),UH[idx]->Z().pointer(),NB,
+        blas::gemm(blas::Layout::ColMajor,blas::Op::NoTrans,blas::Op::NoTrans,
+          NB,NB,NB,dcomplex(0.5),UH[idx]->Z().pointer(),NB,
           systems_[idx]->onePDMOrtho->Z().pointer(),NB,dcomplex(1.),SCR,NB);
-=======
-      blas::gemm(blas::Layout::ColMajor,blas::Op::NoTrans,blas::Op::NoTrans,NB,NB,NB,dcomplex(0.5),UH->S().pointer(),NB,
-        propagator_.onePDMOrtho->S().pointer(),NB,dcomplex(0.),SCR,NB);
-
-      // SCR += 0.5 * U(Z)**H * DO(Z)
-      if( UH->hasZ() )
-        blas::gemm(blas::Layout::ColMajor,blas::Op::NoTrans,blas::Op::NoTrans,NB,NB,NB,dcomplex(0.5),UH->Z().pointer(),NB,
-          propagator_.onePDMOrtho->Z().pointer(),NB,dcomplex(1.),SCR,NB);
->>>>>>> c62aa77a
 
 
 
@@ -385,23 +373,13 @@
       if( systems_[idx]->onePDMOrtho->hasZ() ) {
 
         // SCR1 = 0.5 * U(S)**H * DO(Z)
-<<<<<<< HEAD
-        Gemm('N','N',NB,NB,NB,dcomplex(0.5),UH[idx]->S().pointer(),NB,
+        blas::gemm(blas::Layout::ColMajor,blas::Op::NoTrans,blas::Op::NoTrans,NB,NB,NB,dcomplex(0.5),UH[idx]->S().pointer(),NB,
           systems_[idx]->onePDMOrtho->Z().pointer(),NB,dcomplex(0.),SCR1,NB);
 
         // SCR1 += 0.5 * U(Z)**H * DO(S)
         if( UH[idx]->hasZ() )
-          Gemm('N','N',NB,NB,NB,dcomplex(0.5),UH[idx]->Z().pointer(),NB,
+          blas::gemm(blas::Layout::ColMajor,blas::Op::NoTrans,blas::Op::NoTrans,NB,NB,NB,dcomplex(0.5),UH[idx]->Z().pointer(),NB,
             systems_[idx]->onePDMOrtho->S().pointer(),NB,dcomplex(1.),SCR1,NB);
-=======
-        blas::gemm(blas::Layout::ColMajor,blas::Op::NoTrans,blas::Op::NoTrans,NB,NB,NB,dcomplex(0.5),UH->S().pointer(),NB,
-          propagator_.onePDMOrtho->Z().pointer(),NB,dcomplex(0.),SCR1,NB);
-
-        // SCR1 += 0.5 * U(Z)**H * DO(S)
-        if( UH->hasZ() )
-          blas::gemm(blas::Layout::ColMajor,blas::Op::NoTrans,blas::Op::NoTrans,NB,NB,NB,dcomplex(0.5),UH->Z().pointer(),NB,
-            propagator_.onePDMOrtho->S().pointer(),NB,dcomplex(1.),SCR1,NB);
->>>>>>> c62aa77a
 
       }
 
@@ -414,23 +392,13 @@
       //       = 0.5 * ( SCR  * U(S) + SCR1 * U(Z) )
 
       // DO(S) = 0.5 * SCR * U(S)
-<<<<<<< HEAD
-      Gemm('N','C',NB,NB,NB,dcomplex(0.5),SCR,NB,UH[idx]->S().pointer(),NB,
+      blas::gemm(blas::Layout::ColMajor,blas::Op::NoTrans,blas::Op::ConjTrans,NB,NB,NB,dcomplex(0.5),SCR,NB,UH[idx]->S().pointer(),NB,
            dcomplex(0.),systems_[idx]->onePDMOrtho->S().pointer(),NB);
  
       // DO(S) += 0.5 * SCR1 * U(Z)
       if( UH[idx]->hasZ() )
-        Gemm('N','C',NB,NB,NB,dcomplex(0.5),SCR1,NB,UH[idx]->Z().pointer(),NB,
+        blas::gemm(blas::Layout::ColMajor,blas::Op::NoTrans,blas::Op::ConjTrans,NB,NB,NB,dcomplex(0.5),SCR1,NB,UH[idx]->Z().pointer(),NB,
              dcomplex(1.),systems_[idx]->onePDMOrtho->S().pointer(),NB);
-=======
-      blas::gemm(blas::Layout::ColMajor,blas::Op::NoTrans,blas::Op::ConjTrans,NB,NB,NB,dcomplex(0.5),SCR,NB,UH->S().pointer(),NB,
-           dcomplex(0.),propagator_.onePDMOrtho->S().pointer(),NB);
- 
-      // DO(S) += 0.5 * SCR1 * U(Z)
-      if( UH->hasZ() )
-        blas::gemm(blas::Layout::ColMajor,blas::Op::NoTrans,blas::Op::ConjTrans,NB,NB,NB,dcomplex(0.5),SCR1,NB,UH->Z().pointer(),NB,
-             dcomplex(1.),propagator_.onePDMOrtho->S().pointer(),NB);
->>>>>>> c62aa77a
 
 
       if( UH[idx]->hasZ() ) {
@@ -439,21 +407,12 @@
         //       = 0.5 * ( SCR  * U(Z) + SCR1 * U(S) )
           
         // DO(Z) = 0.5 * SCR * U(Z)
-<<<<<<< HEAD
-        Gemm('N','C',NB,NB,NB,dcomplex(0.5),SCR,NB,UH[idx]->Z().pointer(),NB,
+        blas::gemm(blas::Layout::ColMajor,blas::Op::NoTrans,blas::Op::ConjTrans,NB,NB,NB,dcomplex(0.5),SCR,NB,UH[idx]->Z().pointer(),NB,
              dcomplex(0.),systems_[idx]->onePDMOrtho->Z().pointer(),NB);
  
         // DO(Z) += 0.5 * SCR1 * U(S)
-        Gemm('N','C',NB,NB,NB,dcomplex(0.5),SCR1,NB,UH[idx]->S().pointer(),NB,
+        blas::gemm(blas::Layout::ColMajor,blas::Op::NoTrans,blas::Op::ConjTrans,NB,NB,NB,dcomplex(0.5),SCR1,NB,UH[idx]->S().pointer(),NB,
              dcomplex(1.),systems_[idx]->onePDMOrtho->Z().pointer(),NB);
-=======
-        blas::gemm(blas::Layout::ColMajor,blas::Op::NoTrans,blas::Op::ConjTrans,NB,NB,NB,dcomplex(0.5),SCR,NB,UH->Z().pointer(),NB,
-             dcomplex(0.),propagator_.onePDMOrtho->Z().pointer(),NB);
- 
-        // DO(Z) += 0.5 * SCR1 * U(S)
-        blas::gemm(blas::Layout::ColMajor,blas::Op::NoTrans,blas::Op::ConjTrans,NB,NB,NB,dcomplex(0.5),SCR1,NB,UH->S().pointer(),NB,
-             dcomplex(1.),propagator_.onePDMOrtho->Z().pointer(),NB);
->>>>>>> c62aa77a
 
       }
 
@@ -498,17 +457,6 @@
     
     savFile.createGroup("RT");
 
-<<<<<<< HEAD
-    savFile.createDataSet<double>("RT/TIME",
-        {maxPoints});
-    savFile.createDataSet<double>("RT/ENERGY",
-        {maxPoints});
-    savFile.createDataSet<double>("RT/LEN_ELEC_DIPOLE",
-        {maxPoints,3});
-    savFile.createDataSet<double>("RT/LEN_ELEC_DIPOLE_FIELD",
-        {maxPoints,3});
-
-=======
     savFile.createDataSet<double>("RT/TIME", {maxPoints});
     savFile.createDataSet<double>("RT/ENERGY", {maxPoints});
     savFile.createDataSet<double>("RT/LEN_ELEC_DIPOLE", {maxPoints,3});
@@ -524,7 +472,6 @@
       hsize_t nOrbs = propagator_.nOrbital();
       savFile.createDataSet<double>("RT/ORBITALPOPULATION", {nPop, nOrbs});
     }
->>>>>>> c62aa77a
   }; // RealTime::createRTDataSets
 
 
