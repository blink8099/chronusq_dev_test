/* 
 *  This file is part of the Chronus Quantum (ChronusQ) software package
 *  
 *  Copyright (C) 2014-2020 Li Research Group (University of Washington)
 *  
 *  This program is free software; you can redistribute it and/or modify
 *  it under the terms of the GNU General Public License as published by
 *  the Free Software Foundation; either version 2 of the License, or
 *  (at your option) any later version.
 *  
 *  This program is distributed in the hope that it will be useful,
 *  but WITHOUT ANY WARRANTY; without even the implied warranty of
 *  MERCHANTABILITY or FITNESS FOR A PARTICULAR PURPOSE.  See the
 *  GNU General Public License for more details.
 *  
 *  You should have received a copy of the GNU General Public License along
 *  with this program; if not, write to the Free Software Foundation, Inc.,
 *  51 Franklin Street, Fifth Floor, Boston, MA 02110-1301 USA.
 *  
 *  Contact the Developers:
 *    E-Mail: xsli@uw.edu
 *  
 */
#pragma once

#include <response/polarization.hpp>

#include <cqlinalg/blas1.hpp>
#include <cqlinalg/factorization.hpp>

#include <util/threads.hpp>
#include <util/timer.hpp>

namespace ChronusQ {


  template <typename MatsT, typename IntsT>
  void PolarizationPropagator<SingleSlater<MatsT, IntsT>>::configOptions() {

    bool isRoot = MPIRank(this->comm_) == 0;

    if( this->genSettings.printLevel > 0  and isRoot ) {
      std::cout << "  * PROPAGATOR = ParticleHolePropagator" <<
        std::endl << std::endl;

      std::cout << 
        "  * PERFORMING RESPONSE OPTION CONFIGURATION FOR SINGLE SLATER "
                << "WAVE FUNCTION\n";
    }
    SingleSlater<MatsT,IntsT>& ss =dynamic_cast<SingleSlater<MatsT,IntsT>&>(*this->ref_);
    // Set the internal NSingleDim
    this->nSingleDim_ = getNSingleDim(this->genSettings.doTDA);

    // Direct logic
    if( not this->genSettings.formFullMat ) {

      // Turn off doAPB_AMB and doReduced
      doAPB_AMB = false;
      doReduced = false;

      // Turn off distribution
      this->genSettings.formMatDist     = false;
      this->genSettings.distMatFromRoot = false;

    }


    // Stab or NR
    if( doStab or doNR ) {

      incMet = false; // Turn off metric
      this->genSettings.evalProp = false; // No property evaluation

      // Set misc settings to override stupidity 
      if( doStab ) this->genSettings.jobType = RESIDUE;
      else {
        this->genSettings.jobType = FDR;
        this->genSettings.bOps = { Brillouin };
      }

    }



    // Logic handling for reduced
    if( doReduced ) {
      doAPB_AMB = true; // Reduced -> A+B/A-B

      this->resSettings.needVL = true; // We need left vectors (X-Y)

      // Change to hermetian problem because of BSEPACK's scheme
      if( this->genSettings.doFull and not this->genSettings.doTDA )
        this->genSettings.matIsHer = true;
    }



    // Logic for full RESIDUE problem
    if( this->genSettings.doFull and this->genSettings.jobType == RESIDUE ) {

      if( this->genSettings.printLevel > 0 and isRoot)
        std::cout << "  * SETTING NROOTS = NSINGLEDIM\n";

      // Nroots = NSingleDim
      this->resSettings.nRoots = this->nSingleDim_;

      // Account for pairing if not reduced problem
      if( not this->genSettings.doTDA and not doReduced and incMet ) 
        this->resSettings.nRoots /= 2;

    }



    // If the metric is not included, automatically an hermetian problem:
    if( not incMet ) this->genSettings.matIsHer = true;

  
    // GIAO handling
    if( this->ref_->basisSet().basisType == COMPLEX_GIAO ) {

      auto remove_op = []( std::vector<ResponseOperator> &ops,
                           ResponseOperator op ) {

        ops.erase( std::remove(ops.begin(), ops.end(), op), ops.end() );

      };


      // Remove certain properties from eval list
      remove_op( this->genSettings.aOps, VelElectricDipole     );
      remove_op( this->genSettings.aOps, VelElectricQuadrupole );
      remove_op( this->genSettings.aOps, VelElectricOctupole   );
      remove_op( this->genSettings.aOps, MagneticQuadrupole    );

      remove_op( this->genSettings.bOps, VelElectricDipole     );
      remove_op( this->genSettings.bOps, VelElectricQuadrupole );
      remove_op( this->genSettings.bOps, VelElectricOctupole   );
      remove_op( this->genSettings.bOps, MagneticQuadrupole    );

    }



    // FDR problem settings
    if( this->genSettings.jobType == FDR ) {

      // Hermetian operators
      bool needsP = 
        std::any_of(this->genSettings.aOps.begin(),
        this->genSettings.aOps.end(), isHerOp);

      // Anti-Hermetian operators
      bool needsQ = 
        std::any_of(this->genSettings.aOps.begin(),
        this->genSettings.aOps.end(), isAntiHerOp);

      this->fdrSettings.needP = needsP;
      this->fdrSettings.needQ = needsQ;

      // If reduced and needs both P and Q, expand to A+B/A-B
      if( needsP and needsQ and doReduced) {
        if( this->genSettings.printLevel > 0 and isRoot )
          std::cout << "  * EXPANDING FROM REDUCED PROBLEM TO A+B/A-B DUE TO LHS FDR OPERATORS\n";
        doReduced = false;
      }

      // Determine number of RHS
      this->fdrSettings.nRHS = 0;
      for(auto & op : this->genSettings.bOps) 
        this->fdrSettings.nRHS += OperatorSize[op];
        
      if( this->genSettings.printLevel > 0 and isRoot )
        std::cout << "  * FDR MODULE FOUND " << this->fdrSettings.nRHS 
                  << " RIGHT HAND SIDES\n";
    } 

    if( this->genSettings.printLevel > 0 and isRoot ) {
      if( doReduced )      std::cout << "  * DOING REDUCED PROBLEM\n";
      else if( doAPB_AMB ) std::cout << "  * DOING A+B / A-B PROBLEM\n";
      else                 std::cout << "  * DOING FULL DIMENSIONAL PROBLEM\n";

      if( not this->genSettings.formFullMat )
        std::cout << "  * TENSOR CONTRACTIONS WILL BE FORMED DIRECTLY" 
          << std::endl;
    }


    if( (this->genSettings.printLevel > 0 and isRoot) and 
        (this->genSettings.aOps.size() or this->genSettings.bOps.size()) 
        and (not doStab and not doNR) ) {

      std::cout << "RANK " << MPIRank(this->comm_) << std::endl;;

      std::cout << "  * RESPONSE Will Compute the Following Properties:\n";

      auto print_op = [&](ResponseOperator op) {

        std::cout << "      * ";
        switch (op) {

          case LenElectricDipole: 
            std::cout << "Electric Dipole (Length)\n";
            break;

          case LenElectricQuadrupole: 
            std::cout << "Electric Quadrupole (Length)\n";
            break;

          case LenElectricOctupole: 
            std::cout << "Electric Octupole (Length)\n";
            break;

          case VelElectricDipole: 
            std::cout << "Electric Dipole (Velocity)\n";
            break;

          case VelElectricQuadrupole: 
            std::cout << "Electric Quadrupole (Velocity)\n";
            break;

          case VelElectricOctupole: 
            std::cout << "Electric Octupole (Velocity)\n";
            break;

          case MagneticDipole: 
            std::cout << "Magnetic Dipole\n";
            break;

          case MagneticQuadrupole: 
            std::cout << "Magnetic Quadrupole\n";
            break;

        }


      };

      if( this->genSettings.aOps.size() ) {
        std::cout << "    * AOPS:\n";
        for(auto k = 0; k < this->genSettings.aOps.size(); k++)
          print_op(this->genSettings.aOps[k]);

        std::cout << "\n" << std::endl;
      }

      if( this->genSettings.bOps.size() and 
          this->genSettings.jobType == FDR ) {
        std::cout << "    * BOPS:\n";
        for(auto k = 0; k < this->genSettings.bOps.size(); k++)
          print_op(this->genSettings.bOps[k]);

        std::cout << "\n" << std::endl;
      }

    }

  };


  template <typename MatsT, typename IntsT>
  void PolarizationPropagator<SingleSlater<MatsT, IntsT>>::constructShifts() {

    ResponseTBase<MatsT>::constructShifts();

    if( doReduced ) {

      for(auto &omega : this->fdrResults .shifts) omega *= omega;
      for(auto &omega : this->dfdrResults.shifts) omega *= omega;

    }

  };

  template <typename MatsT, typename IntsT>
  void PolarizationPropagator<SingleSlater<MatsT, IntsT>>::postLinearSolve() {

    ResponseTBase<typename SingleSlater<MatsT, IntsT>::value_type>::postLinearSolve();

    ROOT_ONLY(this->comm_);


    if( not doReduced ) return;

    bool noDamp = (this->fdrSettings.dampFactor == 0.) and 
                  not this->fdrSettings.forceDamp;

    size_t N      = this->nSingleDim_;
    size_t nRHS   = this->fdrSettings.nRHS;
    std::vector<double> freq = this->fdrSettings.bFreq;

    size_t iOff = 0;
    for(auto op : this->genSettings.bOps) {

      bool scaleOp = isHerOp(op) and this->fdrSettings.needQ;
      scaleOp = scaleOp or (isAntiHerOp(op) and this->fdrSettings.needP);

      size_t nOp = OperatorSize[op];

      //std::cerr << "OP = " << op << " " << std::boolalpha 
      //  << scaleOp << std::endl;

      if( scaleOp )
      for(auto iO = 0; iO < freq.size(); iO++)
        if( noDamp ) 
          blas::scal(N*nOp,MatsT(freq[iO]),this->fdrResults.SOL + (iO*nRHS + iOff)*N,1);
        else
          blas::scal(N*nOp,dcomplex(freq[iO],this->fdrSettings.dampFactor),
            this->dfdrResults.SOL + (iO*nRHS + iOff)*N,1);

      iOff += nOp;
    };

  };

  template <typename MatsT, typename IntsT>
  template <typename U>
  std::vector< std::pair< std::pair<int,int>, U > >
    PolarizationPropagator<SingleSlater<MatsT, IntsT>>::getMOContributions(U *V, 
        double tol) {

    std::vector< std::pair< std::pair<int,int>, U > > moCont;

    auto& ss = dynamic_cast<SingleSlater<MatsT, IntsT>&>(*this->ref_);
    int nOAVA = ss.nOA * ss.nVA;
    int nOBVB = ss.nOB * ss.nVB;
    int nOV   = ss.nO  * ss.nV;

    int N  = (ss.nC == 1) ? nOAVA  : nOV;
    int NV = (ss.nC == 1) ? ss.nVA : ss.nV;
    int NO = (ss.nC == 1) ? ss.nOA : ss.nO;

    for(auto j = 0; j < N; j++) {

      int i = j / NV;
      int a = (j % NV) + NO;

      if( std::abs(V[j]) > tol ) moCont.push_back( { {a,i}, V[j] } );

    }

    if( ss.nC == 1 ) {

      N  = nOBVB; 
      NV = ss.nVB;
      NO = ss.nOB; 

      for(auto j = 0; j < N; j++) {

        int i = j / NV;
        int a = (j % NV) + NO;

        if( std::abs(V[j+nOAVA]) > tol ) 
          moCont.push_back( { {-a,-i}, V[j+nOAVA] } );

      }

    }

    return moCont;

  };


  template <typename MatsT, typename IntsT>
  template <typename U>
  void PolarizationPropagator<SingleSlater<MatsT, IntsT>>::printResMO_impl(
    std::ostream &out, size_t nRoots, double *W_print,
    std::vector<std::pair<std::string,double *>> data, U* VL, U* VR) {

    SingleSlater<MatsT,IntsT>& ss = dynamic_cast<SingleSlater<MatsT,IntsT>&>(*this->ref_);
    this->nSingleDim_ = getNSingleDim(this->genSettings.doTDA);

    out << "\n\n\n* RESIDUE EIGENMODES\n\n\n";

    for(auto iRt = 0; iRt < nRoots; iRt++) {

      out << "  Root " << std::setw(7) << std::right << iRt+1 << ":";

      // Energy eigenvalues in various unit systems
      out << std::setw(15) << std::right << "W(Eh) = " 
          << std::setprecision(8) << std::fixed << W_print[iRt];

      out << std::setw(15) << std::right << "W(eV) = " 
          << std::setprecision(8) << std::fixed 
          << W_print[iRt]*EVPerHartree;

      out << "\n";


      if( this->genSettings.evalProp ) {
        for(auto &d : data) {
        out << "       " << std::setw(7) << " " << " ";
        out << std::setw(15) << std::right << d.first 
            << std::setprecision(8) << std::fixed 
            << d.second[iRt];

        out << "\n";
        }
      }

      auto xCont = getMOContributions(VR+iRt*this->nSingleDim_,1e-1);
      decltype(xCont) yCont;
      if( not this->genSettings.doTDA ) 
        yCont = getMOContributions(VL+iRt*this->nSingleDim_,1e-1);
      
      // MO contributions
      out << "    MO Contributions:\n";
      for(auto &c : xCont) {

        char spinLabel = (c.first.first > 0) ? 
                           ((this->ref_->nC == 1) ? 'A' : ' ') : 'B';
      
        out << "      ";
        out << std::setw(4) << std::right 
            << std::abs(c.first.second) + 1 << spinLabel << " -> ";
        out << std::setw(4) << std::right 
            << std::abs(c.first.first) + 1<< spinLabel;

        if(std::is_same<U,double>::value)
          out << "  " << std::fixed << std::setprecision(5) 
                      << std::setw(10) << std::right << c.second << "\n";
        else {
          out << "  " << std::fixed << std::setprecision(5) 
                      << std::setw(10) << std::right << std::abs(c.second);
          out << "  " << std::fixed << std::setprecision(5) 
                      << std::setw(10) << std::right << std::arg(c.second) 
                      << "\n";
        }



      }
      for(auto &c : yCont) {

        char spinLabel = (c.first.first > 0) ? 
                           ((this->ref_->nC == 1) ? 'A' : ' ') : 'B';
      
        out << "      ";
        out << std::setw(4) << std::right 
            << std::abs(c.first.second) + 1 << spinLabel << " <- ";
        out << std::setw(4) << std::right 
            << std::abs(c.first.first) + 1 << spinLabel;

        if(std::is_same<U,double>::value)
          out << "  " << std::fixed << std::setprecision(5) 
                      << std::setw(10) << std::right << c.second << "\n";
        else {
          out << "  " << std::fixed << std::setprecision(5) 
                      << std::setw(10) << std::right << std::abs(c.second);
          out << "  " << std::fixed << std::setprecision(5) 
                      << std::setw(10) << std::right << std::arg(c.second) 
                      << "\n";
        }



      }


      out << "\n\n";

    }

  }
  

  template <typename MatsT, typename IntsT>
  void PolarizationPropagator<SingleSlater<MatsT, IntsT>>::eigVecNorm() {

    if(this->genSettings.doTDA) return;

    auto N  = this->nSingleDim_;
    size_t nRoots = this->resSettings.nRoots;

    MatsT* V = this->resResults.VR;

    if( doStab ) {

      for(auto k = 0; k < nRoots; k++) {

        MatsT tnorm = blas::nrm2(N/2, V + k*N, 1);
        if( std::abs(tnorm) < 1e-08 )
          tnorm = blas::nrm2(N/2, V + k*N + N/2, 1);

        blas::scal(N,1./tnorm,V + k*N,1);

      }

      return;

    } else if(not incMet) return;
   


    if( this->genSettings.doFull and not doReduced ) 
      V += N*N/2;


    std::function<MatsT(MatsT*)> tdInner = 
      [&](MatsT* Vc) { 
        return std::sqrt(std::abs(blas::dot(N,Vc,1,Vc,1)));
      };


    if( doAPB_AMB )
      tdInner = 
        [&](MatsT* Vc) { 
          return std::sqrt(std::abs(blas::dot(N/2,Vc,1,Vc+N/2,1) + 
                 blas::dot(N/2,Vc+N/2,1,Vc,1)));
        };
    else 
      tdInner = 
        [&](MatsT* Vc) { 
          return std::sqrt(std::abs(blas::dot(N/2,Vc,1,Vc,1) - 
                 blas::dot(N/2,Vc+N/2,1,Vc+N/2,1)));
        };









    
    std::function<void(size_t,size_t,MatsT*,size_t,MatsT*,size_t,MatsT*)> tdMatInner =
      [&](size_t i, size_t j, MatsT* Vi, size_t LDVi, MatsT* Vj, size_t LDVj, 
        MatsT* inner){ 

        blas::gemm(blas::Layout::ColMajor,blas::Op::ConjTrans,blas::Op::NoTrans,i,j,N,MatsT(1.),Vi,LDVi,Vj,LDVj,MatsT(0.),inner,i);

      };


    if( doAPB_AMB )
      tdMatInner = 
        [&](size_t i, size_t j, MatsT* Vi, size_t LDVi,
          MatsT* Vj, size_t LDVj, MatsT* inner){ 
  
          blas::gemm(blas::Layout::ColMajor,blas::Op::ConjTrans,blas::Op::NoTrans,i,j,N/2,MatsT(1.),Vi    ,LDVi,Vj+N/2,LDVj,MatsT(0.),inner,i);
          blas::gemm(blas::Layout::ColMajor,blas::Op::ConjTrans,blas::Op::NoTrans,i,j,N/2,MatsT(1.),Vi+N/2,LDVi,Vj    ,LDVj,MatsT(1.),inner,i);
  
        };
    else
      tdMatInner = 
        [&](size_t i, size_t j, MatsT* Vi, size_t LDVi,
          MatsT* Vj, size_t LDVj, MatsT* inner){ 

          blas::gemm(blas::Layout::ColMajor,blas::Op::ConjTrans,blas::Op::NoTrans,i,j,N/2,MatsT(1.) ,Vi    ,LDVi,Vj    ,LDVj,MatsT(0.),inner,i);
          blas::gemm(blas::Layout::ColMajor,blas::Op::ConjTrans,blas::Op::NoTrans,i,j,N/2,MatsT(-1.),Vi+N/2,LDVi,Vj+N/2,LDVj,MatsT(1.),inner,i);

        };


    if( doReduced ) {

      for(auto k = 0; k < N; k++) 
        this->resResults.W[k] = std::sqrt(this->resResults.W[k]);

    }



    if( not this->genSettings.matIsHer ) {
      if( not doReduced )
        GramSchmidt(N,0,nRoots,V,N,tdInner,tdMatInner,this->memManager_,1);
      else
        GramSchmidt(N,0,nRoots,this->resResults.VL,N,V,N,tdMatInner,
          this->memManager_,1);
    } else {

      if( not this->fullMatrix_ ) 
        CErr("Reduced space normalization NYI for non-FULL");

      MatsT* M = this->fullMatrix_;
      MatsT* K = this->fullMatrix_ + N;
      // Use BSEPACK's odd normalization scheme...
      blas::gemm(blas::Layout::ColMajor,blas::Op::NoTrans,blas::Op::NoTrans,N,N,N,MatsT(1.),M,2*N,
        this->resResults.VR,N,MatsT(0.),this->resResults.VL,N);

      // Triangular linear solve
      blas::trsm(blas::Layout::ColMajor,blas::Side::Left,blas::Uplo::Lower,blas::Op::ConjTrans,blas::Diag::NonUnit,
        N,N,MatsT(1.),M,2*N,this->resResults.VR,N);

      for(auto k = 0; k < N; k++)
      for(auto j = 0; j < N; j++) {

        auto tmp = this->resResults.VR[j + k*N];
        auto omega = this->resResults.W[k];

        this->resResults.VR[j + k*N] = 
          0.5/std::sqrt(omega) * (tmp*omega + this->resResults.VL[j + k*N]);
        this->resResults.VL[j + k*N] = 
          0.5/std::sqrt(omega) * (tmp*omega - this->resResults.VL[j + k*N]);

      }

      this->blockTransform(N,N,std::sqrt(0.5),
        this->resResults.VR,N,this->resResults.VL,N);

    }


    
    if( this->genSettings.doFull and not doReduced ) { 
      // Move over the "EXCITATION" roots to the begning of the storage
      SetMat('N',N/2,1,1.,this->resResults.W + (N/2),N,this->resResults.W ,N);
      SetMat('N',N,N/2,MatsT(1.),V                ,N,this->resResults.VR,N);
    }

  };



  template <typename MatsT, typename IntsT>
  template <typename U>
  void PolarizationPropagator< SingleSlater<MatsT, IntsT> >::formLinearTrans_incore_impl( 
    std::vector<RESPONSE_CONTRACTION<U>> cList,
    SINGLESLATER_POLAR_COPT op ){ 
  
    bool isDist = this->genSettings.isDist(); 

    /*
    // FIXME MPI : This is ad hoc logic, assumes that if the cases when
    // matrix is not distributed that only the root process will be
    // calling this function
    bool needFullMat = not bool(this->fullMatrix_);
#ifdef CQ_ENABLE_MPI
    if( this->genSettings.isDist() ) MPIBCast(&needFullMat,1,0,this->comm_);
#endif
    if(needFullMat) formFullMatrix(); 
    */

    size_t N = this->nSingleDim_;


    if( this->doReduced and op == SINGLESLATER_POLAR_COPT::FULL ) {

      if( this->fdrSettings.needP ) op = KM;
      else                          op = MK;

    }

    bool mContract  = op == SINGLESLATER_POLAR_COPT::M;
    bool kContract  = op == SINGLESLATER_POLAR_COPT::K;
    bool mkContract = op == SINGLESLATER_POLAR_COPT::MK;
    bool kmContract = op == SINGLESLATER_POLAR_COPT::KM;

    size_t maxNVec = 
      std::max_element(cList.begin(),cList.end(),
        [](RESPONSE_CONTRACTION<U> l, RESPONSE_CONTRACTION<U> r) {
          return l.nVec < r.nVec;
        }
      )->nVec;


    // (Local) Dims
    CB_INT MLoc,NLoc;
    if( this->doReduced ) {
      MLoc = 2*N; NLoc = N;
    } else if(this->doAPB_AMB) {
      MLoc = N; NLoc = N/2;
    } else {
      MLoc = N; NLoc = N;
    }

#ifdef CQ_ENABLE_MPI
    if( isDist )
      std::tie(MLoc,NLoc) = this->fullMatGrid_->getLocalDims(MLoc,NLoc);
#endif


    size_t nVecLoc(0), SCRMLoc(0);
    if( mkContract or kmContract ) {
      nVecLoc = maxNVec, SCRMLoc = N;
#ifdef CQ_ENABLE_MPI
      if( isDist )
        std::tie(SCRMLoc,nVecLoc) = 
          this->fullMatGrid_->getLocalDims(SCRMLoc,nVecLoc);
#endif
    }



    U* SCR = nullptr;
    if( nVecLoc and SCRMLoc )
      SCR = this->memManager_.template malloc<U>(maxNVec * N);


    // ScaLAPACK DESC
#ifdef CQ_ENABLE_MPI
    CXXBLACS::ScaLAPACK_Desc_t descMem, descSCR;
    if( isDist ) {

      if( this->doReduced )
        descMem = this->fullMatGrid_->descInit(2*N,N,0,0,MLoc);
      else if( this->doAPB_AMB )
        descMem = this->fullMatGrid_->descInit(N,N/2,0,0,MLoc);
      else
        descMem = this->fullMatGrid_->descInit(N,N,0,0,MLoc);

      if( mkContract or kmContract ) 
        descSCR = this->fullMatGrid_->descInit(N,maxNVec,0,0,SCRMLoc);

    }
#endif



    // FIXME MPI: Because there doesn't exist a PDZGEMM, make a copy of the
    // matrix if the contractions are complex... This is horrifying!
    U* FM = nullptr;
#ifdef CQ_ENABLE_MPI
    if( isDist ) {

      if( std::is_same<U,MatsT>::value ) 
        FM = reinterpret_cast<U*>(this->fullMatrix_);
      else {
        FM = this->memManager_.template malloc<U>(MLoc*NLoc);
        std::copy_n(reinterpret_cast<double*>(this->fullMatrix_),MLoc*NLoc,FM);
      }

    }
#endif

    for(auto &mat : cList) {

      size_t nVec = mat.nVec;
      auto * X    = mat.X;
      auto *AX    = SCR ? SCR : mat.AX;

#ifdef CQ_ENABLE_MPI
      CXXBLACS::ScaLAPACK_Desc_t DescAX = SCR ? descSCR : mat.DescAX;
#endif

      if( this->doReduced ) {

        if( mContract or kmContract ) 
#ifdef CQ_ENABLE_MPI
          if( isDist )
            Gemm_MPI('N','N',N,nVec,N,U(1.),FM,1,1,descMem,X,1,1,mat.DescX,
              U(0.),AX,1,1,DescAX);
          else
#endif
            blas::gemm(blas::Layout::ColMajor,blas::Op::NoTrans,blas::Op::NoTrans,N,nVec,N,U(1.),this->fullMatrix_,2*N,X,N,U(0.),AX,N);

        if( kContract or mkContract ) 
#ifdef CQ_ENABLE_MPI
          if( isDist )
            Gemm_MPI('N','N',N,nVec,N,U(1.),FM,N+1,1,descMem,X,1,1,mat.DescX,
              U(0.),AX,1,1,DescAX);
          else
#endif
            blas::gemm(blas::Layout::ColMajor,blas::Op::NoTrans,blas::Op::NoTrans,N,nVec,N,U(1.),this->fullMatrix_+N,2*N,X,N,
              U(0.),AX,N);

        AX     = mat.AX;
#ifdef CQ_ENABLE_MPI
        DescAX = mat.DescAX;
#endif
        

        if( mkContract )
#ifdef CQ_ENABLE_MPI
          if( isDist )
            Gemm_MPI('N','N',N,nVec,N,U(1.),FM,1,1,descMem,SCR,1,1,descSCR,
              U(0.),AX,1,1,DescAX);
          else
#endif
            blas::gemm(blas::Layout::ColMajor,blas::Op::NoTrans,blas::Op::NoTrans,N,nVec,N,U(1.),this->fullMatrix_,2*N,SCR,N,
              U(0.),AX,N);

        if( kmContract )
#ifdef CQ_ENABLE_MPI
          if( isDist )
            Gemm_MPI('N','N',N,nVec,N,U(1.),FM,N+1,1,descMem,SCR,1,1,descSCR,
              U(0.),AX,1,1,DescAX);
          else
#endif
            blas::gemm(blas::Layout::ColMajor,blas::Op::NoTrans,blas::Op::NoTrans,N,nVec,N,U(1.),this->fullMatrix_+N,2*N,SCR,N,
              U(0.),AX,N);

      } else if( this->doAPB_AMB ) {

        if( isDist ) {

#ifdef CQ_ENABLE_MPI
          Gemm_MPI('N','N',N/2,nVec,N/2,U(1.),FM,(N/2)+1,1,descMem,
            X,(N/2)+1,1,mat.DescX, U(0.),AX,1,1,DescAX);
          Gemm_MPI('N','N',N/2,nVec,N/2,U(1.),FM,1,1,descMem,
            X,1,1,mat.DescX, U(0.),AX,(N/2)+1,1,DescAX);
#endif

        } else {

          blas::gemm(blas::Layout::ColMajor,blas::Op::NoTrans,blas::Op::NoTrans,N/2,nVec,N/2,U(1.),this->fullMatrix_+(N/2),N,
            X + (N/2),N, U(0.),AX,N);
          blas::gemm(blas::Layout::ColMajor,blas::Op::NoTrans,blas::Op::NoTrans,N/2,nVec,N/2,U(1.),this->fullMatrix_,N,X,N,
            U(0.),AX+(N/2),N);

        }

      } else {

#ifdef CQ_ENABLE_MPI
        if( isDist )
          Gemm_MPI('N','N',N,nVec,N,U(1.),FM,1,1,descMem,X,1,1,mat.DescX,
            U(0.),AX,1,1,DescAX);
        else
#endif
          blas::gemm(blas::Layout::ColMajor,blas::Op::NoTrans,blas::Op::NoTrans,N,nVec,N,U(1.),this->fullMatrix_,N,X,N,U(0.),AX,N);

        // Undo the metric scaling if need be if the matrix is
        // non hermetian and the incMet flag is turned off
        // i.e. if the TD problem and no metric
        if( not this->genSettings.matIsHer and not this->incMet ) {
#ifdef CQ_ENABLE_MPI
          if( isDist )
            CXXBLACS::PLASCL('F',-1.,1.,N/2,nVec,AX,N/2+1,1,DescAX);
          else
#endif
            SetMat('N',N/2,nVec,U(-1.),AX + N/2,N,AX + N/2,N);
        }


      }

    }
  
    if( SCR ) this->memManager_.free(SCR);
    if( FM and (reinterpret_cast<MatsT*>(FM) != this->fullMatrix_) ) 
      this->memManager_.free(FM);
  
  };

  template <>
  void PolarizationPropagator< SingleSlater<double,double> >::formLinearTrans_incore( 
    std::vector<RESPONSE_CONTRACTION<double>> cList,
    SINGLESLATER_POLAR_COPT op ){ 

    formLinearTrans_incore_impl(cList,op);

  }

  template <>
  void PolarizationPropagator<SingleSlater<dcomplex,double>>::formLinearTrans_incore( 
    std::vector<RESPONSE_CONTRACTION<double>> cList,
    SINGLESLATER_POLAR_COPT op ){ 

    CErr("SOMETHING HAS GONE HORRIBLY WRONG formLinearTrans_incore");

  }

  template <>
  void PolarizationPropagator<SingleSlater<dcomplex,dcomplex>>::formLinearTrans_incore( 
    std::vector<RESPONSE_CONTRACTION<double>> cList,
    SINGLESLATER_POLAR_COPT op ){ 

    CErr("SOMETHING HAS GONE HORRIBLY WRONG formLinearTrans_incore");

  }



  template <typename MatsT, typename IntsT>
  MatsT * PolarizationPropagator<SingleSlater<MatsT, IntsT>>::formFullMatrix() {
  
    bool isRoot = MPIRank(this->comm_) == 0;
    
    if( isRoot ) std::cout << "\n  * FORMING FULL MATRIX\n";
    
    ProgramTimer::tick("Full Hessian Form");

    this->nSingleDim_ = this->getNSingleDim(this->genSettings.doTDA);
    size_t N = this->nSingleDim_;

    if( not this->genSettings.doTDA and this->doReduced ) N *= 2;
  
    if( std::is_same<MatsT,dcomplex>::value and this->doAPB_AMB )
      CErr("COMPLEX + (A+B)/(A-B) NOT VALID!!!");

    size_t nForm  = this->genSettings.doTDA ? N : N/2;
    size_t nStore = (this->doAPB_AMB and not this->genSettings.doTDA) ? N/2 : N;
    size_t nFormP = nForm; // Persistant for matrix distribution
    size_t nStoreP = nStore; // Persistant for matrix distribution
    // Determine if we want to distribute the matrix at all
    bool isDist = this->genSettings.isDist(); 

    // MPI Communicator for matrix formation
    MPI_Comm matComm = this->comm_;


#ifdef CQ_ENABLE_MPI
    std::shared_ptr<CXXBLACS::BlacsGrid> formGrid;
    // Divide up the work if forming the matrix distributed
    if( this->genSettings.formMatDist ) { 

      if( isRoot )
      std::cout << "    * FORMING THE MATRIX DISTRIBUTED\n";

      // Split the communicator
      int color = MPIRank(this->comm_);
      matComm = MPICommSplit(this->comm_,color,0);
      

      // Create a temorary grid to form the matrix in
      // columns
      formGrid = std::make_shared<CXXBLACS::BlacsGrid>(
          this->comm_,N,nForm / MPISize(this->comm_), 0, 0, "linear");
      std::tie(N,nForm) = formGrid->getLocalDims(N,nForm);
      nStore = nForm;

    }
#endif

    // Print memory requirements (ish)
    if( isRoot ) {
      size_t NB = this->ref_->nAlphaOrbital();
      size_t vcSize = N*(nForm + nStore)*sizeof(double);
      size_t aoSize = NB*NB*(nForm + nStore)*sizeof(double);
      size_t parSize = nForm*NB*NB*sizeof(double)*(GetNumThreads()-1);
      std::cout << "    * TOTAL VECTOR STORAGE REQUIREMENT             "
        << double(vcSize) / 1e9 << " GB\n";
      std::cout << "    * TOTAL AO SCRATCH STORAGE REQUIREMENT         "
        << double(aoSize) / 1e9 << " GB\n";
      if( GetNumThreads() - 1 )
        std::cout << "    * TOTAL PARALLEL SCRATCH STORAGE REQUIREMENT "
          << double(parSize) / 1e9 << " GB\n";
      std::cout << "\n" << std::flush;

    }

    bool isRootMatComm = MPIRank(matComm) == 0;


    // Allocate space for identity for contraction
    MatsT* V  = this->memManager_.template malloc<MatsT>(N*nForm);
    std::fill_n(V ,N*nForm ,0.);
    
    // Form the identity in V
#ifdef CQ_ENABLE_MPI
    if( this->genSettings.formMatDist ){ 
      size_t j = 0;
      for(auto i = 0ul; i < nFormP; i++){ 

        auto lc = formGrid->localFromGlobal(0,i);
        if( lc.procRowOwn == formGrid->iProcRow() and
            lc.procColOwn == formGrid->iProcCol() ) {
          V[i + j*N] = 1.0; 
          j++;
        }
      }
    } else
#endif
      for(auto i = 0ul; i < nForm; i++){ V[i * (N+1)] = 1.0; }


    // Only allocate HV on root process as it won't be touched by
    // other processes
    MatsT* HV = nullptr;
    if( isRootMatComm ) {
      HV = this->memManager_.template malloc<MatsT>(N*nStore);
      //std::fill_n(HV,N*nStore,0.);
    }
  


    // Perform contraction directly
    RC_coll<MatsT> cList(1);
    cList.back().nVec = nForm;
    cList.back().N    = N;
    cList.back().X    = V;
    cList.back().AX   = HV;

    ProgramTimer::timeOp("Hessian Contraction", [&](){
      formLinearTrans_direct(matComm,cList,FULL);
    });


    this->memManager_.free(V); // Free up some memory

    ProgramTimer::timeOp("Hessian Transform", [&](){
      if( not this->genSettings.doTDA ) {


        if( this->doAPB_AMB ) {

          if( HV ) this->blockTransform(N/2 ,nForm, 1., HV, N, HV+N/2, N);

        } else if( not this->genSettings.formMatDist  and isRootMatComm ) {

          MatsT fact = incMet ? -1. : 1.;
          // Place upper right "B"
          SetMat('R',N/2,N/2,fact,HV + (N/2),N,HV + N*(N/2),N);

          // Place lower right "-Conj(A)"
          SetMat('R',N/2,N/2,fact,HV,N,HV + (N+1)*(N/2),N);

          // Negate the bottom half
          // SetMat('N',N/2,N,T(-1.),HV + (N/2),N,HV + (N/2),N);

        }

      }

    });
  


    ProgramTimer::tick("Hessian Distribute");
#ifdef CQ_ENABLE_MPI
    if( isDist ) {

      // Create the grid
      CB_INT MB = this->genSettings.MB;
      this->fullMatGrid_ = 
        std::make_shared<CXXBLACS::BlacsGrid>(this->comm_,MB,MB);

      // Get local dims
      CB_INT MLoc, NLoc;
      std::tie(MLoc,NLoc) = this->fullMatGrid_->getLocalDims(N,nStoreP);

      // Set to ScaLAPACK descriptors
      this->descFullMat_ = 
        this->fullMatGrid_->descInit(N,nStoreP,0,0,MLoc);


      if( isRoot ) {

        CB_INT NPROCROW = this->fullMatGrid_->nProcRow();
        CB_INT NPROCCOL = this->fullMatGrid_->nProcCol();
        size_t NLOCAL = MLoc*NLoc*sizeof(MatsT);

        std::cout << "  * DISTRIBUTING FULL MATRIX TO BLACS GRID\n";
        std::cout << "    * MB       = " << MB << "\n";
        std::cout << "    * NPROCROW = " <<  NPROCROW << "\n";
        std::cout << "    * NPROCCOL = " <<  NPROCCOL << "\n";
        std::cout << "    * LOCALBUF = " << double(NLOCAL) / 1e6 << " MB\n";
        
        std::cout << "\n";

      }

      // Allocate local buffers
      this->fullMatrix_ = nullptr;
      if( MLoc and NLoc )
        this->fullMatrix_ = this->memManager_.template malloc<MatsT>(MLoc*NLoc);

      if( this->genSettings.distMatFromRoot )
        this->fullMatGrid_->Scatter(N,nStoreP,HV,N,this->fullMatrix_,MLoc,0,0);
      else {

        // Get the array descriptiors on the form Grid
        auto curDesc = formGrid->descInit(N,nFormP,0,0,N);

        // Scale / conjugate if necessary Conj(B) -> -Conj(B)
      //if( not this->doAPB_AMB )
      //  SetMat('N',N/2,nForm,MatsT(-1.),HV + (N/2),N,HV + (N/2),N);

        // Redistribute
        CXXBLACS::PGEMR2D(N,nFormP,HV,1,1,curDesc,this->fullMatrix_,1,1,
          this->descFullMat_,this->fullMatGrid_->iContxt());

        // Place other blocks if need be
        if( not this->doAPB_AMB ) {

          // A -> -Conj(A) / -Conj(B) -> B
          SetMat('R',N,nForm,MatsT(-1.),HV,N,HV,N);

          // Lower right A
          CXXBLACS::PGEMR2D(N/2,N/2,HV,1,1,curDesc,
            this->fullMatrix_,N/2+1,N/2+1, this->descFullMat_,
            this->fullMatGrid_->iContxt());

          // Upper right B
          CXXBLACS::PGEMR2D(N/2,N/2,HV,N/2+1,1,curDesc,
            this->fullMatrix_,1,N/2+1, this->descFullMat_,
            this->fullMatGrid_->iContxt());

        }

      }


      if( HV ) this->memManager_.free(HV);

    } else 
#endif
      this->fullMatrix_ = HV;
    
		ProgramTimer::tock("Hessian Distribute");

    //if( isDist ) CErr();


    if( matComm != this->comm_ ) MPICommFree(matComm);

    if( this->savFile.exists() and isRoot and not isDist ) {

      this->savFile.safeWriteData("/RESP/FULLMATRIX",HV,{nStore,N});

    }

    ProgramTimer::tock("Full Hessian Form");
    if( isRoot ) {

      CQSecond durFull = ProgramTimer::getDurationTotal<CQSecond>(
        "Full Hessian Form");
      CQSecond durContract = ProgramTimer::getDurationTotal<CQSecond>(
        "Hessian Contraction");
      CQSecond durTrans = ProgramTimer::getDurationTotal<CQSecond>(
        "Hessian Transform");
      CQSecond durDist = ProgramTimer::getDurationTotal<CQSecond>(
        "Hessian Distribute");

      std::cout << "  * TIMINGS\n";
      std::cout << "    * TOTAL     " << durFull.count() << " s\n";
      std::cout << "    * CONTRACT  " << durContract.count() << " s\n";
      if( not this->genSettings.doTDA )
        std::cout << "    * TRANS     " << durTrans.count() << " s\n";
#ifdef CQ_ENABLE_MPI
      if( isDist )
        std::cout << "    * DIST      " << durDist.count() << " s\n";
#endif

      std::cout << "\n";
    }


    MPI_Barrier(this->comm_); // Sync MPI processes

    /*
    if( isRoot ) {

      prettyPrintSmart(std::cout,"FM",this->fullMatrix_,N,nStore,N);

    }
    CErr();
    */
  
    return this->fullMatrix_;

  };












  template <typename MatsT, typename IntsT>
  MatsT * PolarizationPropagator<SingleSlater<MatsT, IntsT>>::formFullFromMemory() {

    bool isDist = this->genSettings.isDist(); 

    // FIXME MPI : This is ad hoc logic, assumes that if the cases when
    // matrix is not distributed that only the root process will be
    // calling this function
    bool needFullMat = not bool(this->fullMatrix_);
#ifdef CQ_ENABLE_MPI
    if( this->genSettings.isDist() ) MPIBCast(&needFullMat,1,0,this->comm_);
#endif
    if(needFullMat) this->formFullMatrix(); 

    if( doReduced ) {


      size_t N = this->nSingleDim_;
      CB_INT NLoc = N, MLoc = N;

#ifdef CQ_ENABLE_MPI
      if( isDist )
        std::tie(MLoc,NLoc) = this->fullMatGrid_->getLocalDims(N,N);
#endif


      MatsT* full = this->memManager_.template malloc<MatsT>(NLoc*MLoc);

      // Serial offsets
      MatsT* M = this->fullMatrix_;
      MatsT* K = this->fullMatrix_ + N;

      // ScaLAPACK offsets
      MatsT* FM = this->fullMatrix_;
      CB_INT IM = 1  , JM = 1;
      CB_INT IK = N+1, JK = 1;

#ifdef CQ_ENABLE_MPI
      // ScaLAPACK DESC
      CXXBLACS::ScaLAPACK_Desc_t descMem, descFull;
      if( isDist ) {

        CB_INT NLocMem, MLocMem;
        std::tie(MLocMem,NLocMem) = this->fullMatGrid_->getLocalDims(2*N,N);

        descMem  = this->fullMatGrid_->descInit(2*N,N,0,0,MLocMem);
        descFull = this->fullMatGrid_->descInit(N,N  ,0,0,MLoc   );

      }
#endif

      if( this->genSettings.jobType == RESIDUE ) {

        if( this->genSettings.isDist() )
          CErr("Reduced Residue Response + ScaLAPACK NYI");

        lapack::potrf(lapack::Uplo::Lower,N,M,2*N); // Cholesky of M
        for(auto k = 0; k < N; k++)
        for(auto j = 0; j < k; j++)
          M[j + 2*k*N] = 0.;

        blas::gemm(blas::Layout::ColMajor,blas::Op::ConjTrans,blas::Op::NoTrans,N,N,N,MatsT(1.),M   ,2*N,K,2*N,MatsT(0.),full,N  );
        blas::gemm(blas::Layout::ColMajor,blas::Op::NoTrans,blas::Op::NoTrans,N,N,N,MatsT(1.),full,N  ,M,2*N,MatsT(0.),K   ,2*N);

        MatAdd('N','C',N,N,MatsT(0.5),K,2*N,MatsT(0.5),K,2*N,full,N);


      } else if( this->fdrSettings.needP ) {

#ifdef CQ_ENABLE_MPI
        if( isDist )
          Gemm_MPI('N','N',N,N,N,MatsT(1.),FM,IK,JK,descMem,FM,IM,JM,descMem,
            MatsT(0.),full,1,1,descFull);
        else
#endif
          blas::gemm(blas::Layout::ColMajor,blas::Op::NoTrans,blas::Op::NoTrans,N,N,N,MatsT(1.),K,2*N,M,2*N,MatsT(0.),full,N);

      } else {

#ifdef CQ_ENABLE_MPI
        if( isDist )
          Gemm_MPI('N','N',N,N,N,MatsT(1.),FM,IM,JM,descMem,FM,IK,JK,descMem,
            MatsT(0.),full,1,1,descFull);
        else
#endif
          blas::gemm(blas::Layout::ColMajor,blas::Op::NoTrans,blas::Op::NoTrans,N,N,N,MatsT(1.),M,2*N,K,2*N,MatsT(0.),full,N);

      }

      return full;

    } else if( doAPB_AMB ) {


      CB_INT NLoc = this->nSingleDim_, MLoc = NLoc;
#ifdef CQ_ENABLE_MPI
      if( isDist )
        std::tie(MLoc,NLoc) = this->fullMatGrid_->getLocalDims(NLoc,NLoc);
#endif


      MatsT* full = this->memManager_.template malloc<MatsT>(MLoc*NLoc);

      std::fill_n(full,MLoc*NLoc,0.);


      if( isDist ) {

#ifdef CQ_ENABLE_MPI
        size_t N = this->nSingleDim_;
        CB_INT ICTXT = this->fullMatGrid_->iContxt();

        CB_INT NLocMem, MLocMem;
        std::tie(MLocMem,NLocMem) = this->fullMatGrid_->getLocalDims(N,N/2);

        auto descMem  = this->fullMatGrid_->descInit(N,N/2,0,0,MLocMem);
        auto descFull = this->fullMatGrid_->descInit(N,N  ,0,0,MLoc   );

        CXXBLACS::PGEMR2D(N/2,N/2,this->fullMatrix_,1,1,descMem,
          full,(N/2)+1,1,descFull,ICTXT);
        CXXBLACS::PGEMR2D(N/2,N/2,this->fullMatrix_,(N/2)+1,1,descMem,
          full,1,(N/2)+1,descFull,ICTXT);
#endif

      } else {

        size_t N = NLoc / 2;

        SetMat('N',N,N,MatsT(1.),this->fullMatrix_    ,MLoc,full + N     ,MLoc);
        SetMat('N',N,N,MatsT(1.),this->fullMatrix_ + N,MLoc,full + MLoc*N,MLoc);

      }

      return full;

    } else return this->fullMatrix_;

  };


  template <typename MatsT, typename IntsT>
  template <typename U>
  void PolarizationPropagator<SingleSlater<MatsT, IntsT>>::preConditioner(size_t nVec, 
    U shift, U* V, U* AV) {


    auto& ss = dynamic_cast<SingleSlater<MatsT, IntsT>&>(*this->ref_);

    size_t nOAVA = ss.nOA * ss.nVA;
    size_t nOBVB = ss.nOB * ss.nVB;
    size_t nOV   = ss.nO  * ss.nV;

    size_t N  = (ss.nC == 1) ? nOAVA  : nOV;
    size_t NV = (ss.nC == 1) ? ss.nVA : ss.nV;
    size_t NO = (ss.nC == 1) ? ss.nOA : ss.nO;

    std::function< U(double,double) > diag = 
      [&]( double eA, double eI ) {
        return (eA - eI) - shift;
      };


    if( doReduced ) 
      diag = [&]( double eA, double eI ) {
        return (eA - eI)*(eA - eI) - shift*shift;
      };


    double *eps = ss.eps1;

    size_t NS = this->nSingleDim_;
    size_t hNS = NS / 2;

    for(auto iVec = 0ul; iVec < nVec; iVec++) {
      auto * AVk = AV + iVec * NS;
      auto * Vk  = V  + iVec * NS;
      for(auto k = 0ul; k < N; k++) {

        size_t i = k / NV;
        size_t a = (k % NV) + NO;

        AVk[k]       = Vk[k]       / diag(eps[a],eps[i]);

      } // X update


      if( not doReduced )
      for(auto k = 0ul; k < N; k++) {

        size_t i = k / NV;
        size_t a = (k % NV) + NO;

        AVk[k + hNS] = Vk[k + hNS] / diag(eps[a],eps[i]);

      } // Y update


      if( ss.nC == 1 ) {

        eps = ss.iCS ? eps : ss.eps2;

        N  = nOBVB;
        NV = ss.nVB;
        NO = ss.nOB;

        for(auto k = 0ul; k < N; k++) {

          size_t i = k / NV;
          size_t a = (k % NV) + NO;

          AVk[k + nOAVA]       = Vk[k + nOAVA]       / diag(eps[a],eps[i]);

        } // X update

        if( not doReduced )
        for(auto k = 0ul; k < N; k++) {

          size_t i = k / NV;
          size_t a = (k % NV) + NO;

          AVk[k + nOAVA + hNS] = Vk[k + nOAVA + hNS] / diag(eps[a],eps[i]);

        } // Y update

      } // Beta update


    } // loop over vectors
  };


  template <typename MatsT, typename IntsT>
  std::pair<size_t,MatsT*> 
    PolarizationPropagator<SingleSlater<MatsT, IntsT>>::formPropGrad(
      ResponseOperator op) {
    std::vector<IntsT*> opS;
    std::vector<MatsT*>      opT;

    Integrals<IntsT> &aoi    = this->ref_->aoints;
    SingleSlater<MatsT, IntsT>& ss = dynamic_cast<SingleSlater<MatsT, IntsT>&>(*this->ref_);

    bool needTrans = true;
    switch (op) {

      case LenElectricDipole: 
        opS = aoi.lenElectric->dipolePointers();
        break;

      case LenElectricQuadrupole: 
        opS = aoi.lenElectric->quadrupolePointers();
        break;

      case LenElectricOctupole: 
        opS = aoi.lenElectric->octupolePointers();
        break;

      case VelElectricDipole: 
        opS = aoi.velElectric->dipolePointers();
        break;

      case VelElectricQuadrupole: 
        opS = aoi.velElectric->quadrupolePointers();
        break;

      case VelElectricOctupole: 
        opS = aoi.velElectric->octupolePointers();
        break;

      case MagneticDipole: 
        opS = aoi.magnetic->dipolePointers();
        break;

      case MagneticQuadrupole: 
        opS = aoi.magnetic->quadrupolePointers();
        break;

      case Brillouin:
        needTrans = false;
        opT = ss.fockMO.size() > 1 ?
              std::vector<MatsT*>{ss.fockMO[0].pointer(), ss.fockMO[1].pointer()}
              : std::vector<MatsT*>{ss.fockMO[0].pointer()};
        break;

    }

    /*
    if(needTrans and (this->ref_->nC == 2 or not this->ref_->iCS)) 
      CErr("NO 2C or U");
      */

    //std::cerr << opS.size() << ", " << opT.size() << std::endl;

    size_t nVec = OperatorSize[op];
    size_t NB = ss.nAlphaOrbital();
    size_t NBC = ss.nC * NB;

    int nOAVA = ss.nOA * ss.nVA;
    int nOBVB = ss.nOB * ss.nVB;
    int nOV   = ss.nO  * ss.nV;

    int N  = (ss.nC == 1) ? nOAVA  : nOV;
    int NV = (ss.nC == 1) ? ss.nVA : ss.nV;
    int NO = (ss.nC == 1) ? ss.nOA : ss.nO;

    MatsT* grad  = ss.memManager.template malloc<MatsT>(this->nSingleDim_*nVec);

    MatsT* SCR(nullptr);
    if( needTrans ) {
      SCR   = ss.memManager.template malloc<MatsT>(NBC*NBC);
      opT.emplace_back(ss.memManager.template malloc<MatsT>(NBC*NBC));
      if( ss.nC == 1 and not ss.iCS)
        opT.emplace_back(ss.memManager.template malloc<MatsT>(NBC*NBC));
    }

    for(auto iVec = 0; iVec < nVec; iVec++) {
      MatsT* CMO = this->ref_->mo[0].pointer();
      MatsT* CMOB = (ss.nC == 1) ? this->ref_->mo[1].pointer() : CMO + NB;

      MatsT* V = grad + iVec*this->nSingleDim_;

      if( needTrans ) {

        blas::gemm(blas::Layout::ColMajor,blas::Op::NoTrans,blas::Op::NoTrans,NB,NBC,NB,MatsT(1.),opS[iVec],NB ,CMO,NBC,MatsT(0.),SCR   ,NB);
        blas::gemm(blas::Layout::ColMajor,blas::Op::ConjTrans,blas::Op::NoTrans,NBC,NBC,NB,MatsT(1.),CMO     ,NBC,SCR,NB ,MatsT(0.),opT[0],NBC);

        if( ss.nC == 1 and not ss.iCS ) {

          blas::gemm(blas::Layout::ColMajor,blas::Op::NoTrans,blas::Op::NoTrans,NB,NB,NB,MatsT(1.),opS[iVec],NB,CMOB,NB,MatsT(0.),SCR ,NB);
          blas::gemm(blas::Layout::ColMajor,blas::Op::ConjTrans,blas::Op::NoTrans,NB,NB,NB,MatsT(1.),CMOB     ,NB,SCR,NB,MatsT(0.),opT[1],NB);

        } else if( ss.nC == 2 ) {

          blas::gemm(blas::Layout::ColMajor,blas::Op::NoTrans,blas::Op::NoTrans,NB,NBC,NB,MatsT(1.),opS[iVec],NB ,CMOB,NBC,MatsT(0.),SCR  ,NB);
          blas::gemm(blas::Layout::ColMajor,blas::Op::ConjTrans,blas::Op::NoTrans,NBC,NBC,NB,MatsT(1.),CMOB    ,NBC,SCR,NB ,MatsT(1.),opT[0],NBC);

        }

      }

      MatsT* BOP = (ss.nC == 1 and not ss.iCS) ? opT[1] : opT[0];

      SetMat('N',NV,NO,MatsT(1.),opT[0] + NO,NBC,V,NV);
      if( ss.nC == 1 )
        SetMat('N',ss.nVB,ss.nOB,MatsT(1.),BOP + ss.nOB,NB,V + nOAVA,ss.nVB);

      //for(auto i = 0 , ai = 0; i < NO; i++)
      //for(auto a = NO        ; a < NB; a++, ai++) {

      //  V[ai]                               = opT[0][a + i*NB];
      //  V[ai+nOAVA]                         = opT[0][a + i*NB];

      //}

      if( doReduced ) 


        if( isHerOp(op) )
          for(auto i = 0 , ai = 0; i < NO; i++)
          for(auto a = NO        ; a < NB; a++, ai++) {

            V[ai]         = std::sqrt(0.5)*(V[ai]         + opT[0][i + a*NB]);
            V[ai + nOAVA] = std::sqrt(0.5)*(V[ai + nOAVA] + opT[0][i + a*NB]);

          }
        else
          for(auto i = 0 , ai = 0; i < NO; i++)
          for(auto a = NO        ; a < NB; a++, ai++) {

            V[ai]         = std::sqrt(0.5)*(V[ai]         - opT[0][i + a*NB]);
            V[ai + nOAVA] = std::sqrt(0.5)*(V[ai + nOAVA] - opT[0][i + a*NB]);

          }

      else {

        SetMat('N',NO,NV,MatsT(1.),opT[0] + NO*NBC,NBC,V + this->nSingleDim_/2,NO);
        IMatCopy('T',NO,NV,MatsT(1.),V + this->nSingleDim_/2,NO,NV);
        if( ss.nC == 1 ) {
          SetMat('N',ss.nOB,ss.nVB,MatsT(1.),BOP + ss.nOB*NB,NB,
            V + nOAVA + this->nSingleDim_/2,ss.nOB);
          IMatCopy('T',ss.nOB,ss.nVB,MatsT(1.),
            V + this->nSingleDim_/2 + nOAVA,ss.nOB,ss.nVB);
        }
        //for(auto i = 0 , ai = 0; i < NO; i++)
        //for(auto a = NO        ; a < NB; a++, ai++) {

        //  V[ai + this->nSingleDim_/2]         = opT[0][i + a*NB];
        //  V[ai + nOAVA + this->nSingleDim_/2] = opT[0][i + a*NB];

        //}

      }


    }

    if(SCR) ss.memManager.free(SCR);
    if( needTrans )
      for(auto &X : opT ) ss.memManager.free(X);


    // Transform to proper form form
    if( doAPB_AMB and not doReduced ) 
      blockTransform(this->nSingleDim_/2,nVec,std::sqrt(0.5),
        grad,this->nSingleDim_,grad+this->nSingleDim_/2,this->nSingleDim_);

#if 0
    if( this->savFile.exists() ) {

      if( op == LenElectricDipole )
        this->savFile.safeWriteData( "/RESP/PROPGRAD/LEN_ELEC_DIPOLE",grad,
          { nVec, this->nSingleDim_ } );

      if( op == LenElectricQuadrupole )
        this->savFile.safeWriteData( "/RESP/PROPGRAD/LEN_ELEC_QUADRUPOLE",grad,
          { nVec, this->nSingleDim_ } );

      if( op == LenElectricOctupole )
        this->savFile.safeWriteData( "/RESP/PROPGRAD/LEN_ELEC_OCTUPOLE",grad,
          { nVec, this->nSingleDim_ } );

      if( op == VelElectricDipole )
        this->savFile.safeWriteData( "/RESP/PROPGRAD/VEL_ELEC_DIPOLE",grad,
          { nVec, this->nSingleDim_ } );

      if( op == VelElectricQuadrupole )
        this->savFile.safeWriteData( "/RESP/PROPGRAD/VEL_ELEC_QUADRUPOLE",grad,
          { nVec, this->nSingleDim_ } );

      if( op == VelElectricOctupole )
        this->savFile.safeWriteData( "/RESP/PROPGRAD/VEL_ELEC_OCTUPOLE",grad,
          { nVec, this->nSingleDim_ } );

      if( op == MagneticDipole )
        this->savFile.safeWriteData( "/RESP/PROPGRAD/MAG_DIPOLE",grad,
          { nVec, this->nSingleDim_ } );

      if( op == MagneticQuadrupole )
        this->savFile.safeWriteData( "/RESP/PROPGRAD/MAG_QUADRUPOLE",grad,
          { nVec, this->nSingleDim_ } );
    }
#endif

    return {nVec, grad};

  };

  template <typename MatsT, typename IntsT>
  void PolarizationPropagator<SingleSlater<MatsT, IntsT>>::formRHS() {

    bool isDist = this->genSettings.isDist(); 
    bool isRoot = MPIRank(this->comm_) == 0;
    if( not (isDist and doReduced) ) ROOT_ONLY(this->comm_);

    isDist = isDist and doReduced;
    
    //std::cerr << "Top of formRHS\n";
    std::vector<ResponseOperator> ops = this->genSettings.bOps;

    size_t N      = this->nSingleDim_;
    
    MatsT* g = nullptr; size_t nProp;

    if( this->fdrSettings.nRHS == 0 ) 
      for(auto &op : ops) this->fdrSettings.nRHS += OperatorSize[op];

    if( this->fdrSettings.nRHS == 0 ) CErr("NO RHS GIVEN IN RESPONSE MODULE");

    MatsT* RHSa = nullptr;
    if( isRoot )
      RHSa = this->memManager_.template malloc<MatsT>(this->fdrSettings.nRHS * N);

    // Space for distributed RHS and property gradient
    CB_INT NLoc = N, NRHSLoc = this->fdrSettings.nRHS;


    MatsT* distRHS = nullptr;
    MatsT* distG   = nullptr;
#ifdef CQ_ENABLE_MPI
    CXXBLACS::ScaLAPACK_Desc_t DescRHS, DescG;
    if( isDist ) {

      std::tie(NLoc,NRHSLoc) = this->fullMatGrid_->getLocalDims(NLoc,NRHSLoc);

      if( NLoc and NRHSLoc )
        distRHS = this->memManager_.template malloc<MatsT>(NLoc * NRHSLoc);

      DescRHS = 
        this->fullMatGrid_->descInit(N,this->fdrSettings.nRHS,0,0,NLoc);
    }
#endif

    MatsT* RHS = RHSa;

    for(auto &op : ops) {

      if( isRoot ) std::tie(nProp,g) = this->formPropGrad(op);    

      CB_INT NPropLoc = nProp;
#ifdef CQ_ENABLE_MPI
      if( isDist ) {

        // Distribute property gradient
        MPIBCast(nProp,0,this->comm_);
        std::tie(NLoc,NPropLoc) = this->fullMatGrid_->getLocalDims(N,nProp);

        if( NLoc and NPropLoc )
          distG = this->memManager_.template malloc<MatsT>(NLoc*NPropLoc);
        
        DescG = this->fullMatGrid_->descInit(N,nProp,0,0,NLoc);

        this->fullMatGrid_->Scatter(N,nProp,g,N,distG,NLoc,0,0);

      } 
#endif

      // Copy G -> RHS
      if( isDist ) std::copy_n(distG,NPropLoc*NLoc,distRHS);
      else         std::copy_n(g,nProp*N,RHS);



      if( doReduced ) {

        if( not this->fullMatrix_ ) CErr("Reduced for non-full NYI");


        /*
        std::vector<std::tuple<size_t,T*,T*>> cList;
        cList.push_back(std::make_tuple(nProp,g,RHS));
        */


        std::vector<RESPONSE_CONTRACTION<MatsT>> cList(1);
        cList.back().nVec   = nProp;
        cList.back().N      = N;
        cList.back().X      = isDist ? distG : g;
        cList.back().AX     = isDist ? distRHS : RHS;
#ifdef CQ_ENABLE_MPI
        cList.back().DescX  = DescG;
        cList.back().DescAX = DescRHS;
#endif


        if( isHerOp(op) and this->fdrSettings.needP )
          formLinearTrans(cList, K);

        else if( isAntiHerOp(op) and this->fdrSettings.needQ ) 
          formLinearTrans(cList, M);


      } else if( doAPB_AMB )

        for(auto j = 0ul; j < nProp; j++)
          blas::swap(N/2,RHS + j*N,1,RHS + (N/2) + j*N,1);

      else if( incMet )

        SetMat('N',N/2,nProp,MatsT(-1.), RHS + (N/2), N, RHS + (N/2), N);
      

#ifdef CQ_ENABLE_MPI
      if( isDist ) {

        // Gather the RHS to root process
        this->fullMatGrid_->Gather(N,nProp,RHS,N,distRHS,NLoc,0,0);

      }
#endif


      RHS += nProp*N;

      if( g ) this->memManager_.free(g);
      if( distG ) this->memManager_.free(distG);
 
    }

    if(this->fdrSettings.dampFactor == 0. and not this->fdrSettings.forceDamp)
      this->fdrResults.RHS = RHSa;
    else 
      this->dfdrResults.RHS = RHSa;


    if( distRHS ) this->memManager_.free(distRHS);

  }
  











  template <typename MatsT, typename IntsT>
  template <typename U, typename... Args>
  std::vector<TwoBodyContraction<U>> 
    PolarizationPropagator< SingleSlater<MatsT, IntsT> >::phTransitionVecMO2AO(
      MPI_Comm c, bool scatter, size_t nVec, size_t N,
      SingleSlater<MatsT,IntsT>& ss1, SingleSlater<MatsT,IntsT>& ss2, bool doExchange, Args... Vs) {

    static_assert(sizeof...(Vs) > 0 and sizeof...(Vs) < 3,
      "Vs must consist of 1 or 2 pointers");

    constexpr size_t nVs = sizeof...(Vs);

    std::array<U*,nVs> V_arr = { Vs... };


    bool isRoot = MPIRank(c) == 0;
    bool trans  = isRoot or not scatter;

    //SingleSlater<MatsT, IntsT>& sshold = dynamic_cast<SingleSlater<MatsT, IntsT>&>(*this->ref_);

    const size_t NB   = ss1.nAlphaOrbital();
    const size_t NB2  = NB * NB;
    const size_t NBC  = ss1.nC * NB;
    const size_t NBC2 = NBC * NBC;

    const size_t NO    = (ss1.nC == 2) ? ss1.nO : ss1.nOA;
    const size_t nOAVA = ss1.nOA * ss1.nVA;
    const size_t nOBVB = ss1.nOB * ss1.nVB;

    const size_t NB_AX = ss2.nAlphaOrbital();
    const size_t NB2_AX = NB_AX * NB_AX;
    const size_t NBC_AX = ss2.nC * NB_AX;
    const size_t NBC2_AX = NBC_AX * NBC_AX;

    U* MOT  = this->memManager_.template malloc<U>(NBC2);
    U* SCR  = trans ? this->memManager_.template malloc<U>(NBC2) : nullptr;


    std::vector<TwoBodyContraction<U>> cList;

    auto MOTRANS = [&]( MatsT* CMO, U* X ) {
      blas::gemm(blas::Layout::ColMajor,blas::Op::NoTrans,blas::Op::NoTrans,NBC,NBC,NBC,U(1.0),CMO,NBC,X  ,NBC,U(0.0),SCR,NBC); 
      blas::gemm(blas::Layout::ColMajor,blas::Op::NoTrans,blas::Op::ConjTrans,NBC,NBC,NBC,U(1.0),CMO,NBC,SCR,NBC,U(0.0),X  ,NBC);
      IMatCopy('C',NBC,NBC,U(1.),X,NBC,NBC);
    };

    size_t nAXMatPVec = 1;
    if( doExchange )
      nAXMatPVec += 2 * ss2.nC;
    size_t nXMatPVec = 2 * ss1.nC;
    size_t nSpacePVec = (nAXMatPVec * NB2_AX + nXMatPVec * NB2);
    size_t nAlloc = nVec * nSpacePVec;
    //std::cerr << "MO2AO " << nAlloc*sizeof(MatsT) / 1e9 << std::endl;

    U * first = this->memManager_.template malloc<U>(nAlloc);

    for(size_t iVec = 0; iVec < nVec; iVec++) {

      U* VX_c = V_arr[0] + iVec * N;
      U* VY_c = nullptr; 
      if( nVs > 1 ) VY_c = V_arr[1] + iVec * N;

      MatsT* CMO = ss1.mo[0].pointer();

      // Perform MO -> AO transformation
      if( trans ) {

        // Zero out MOT
        std::fill_n(MOT,NBC2,0.);

        // Place V -> MOT and transform into AO basis (w Scatter)

        // Alpha for RHF and UHF, full for GHF
        for(size_t i = 0, ai = 0;  i < NO; i++) 
        for(size_t a = NO; a < NBC; a++, ai++) {
          MOT[i*NBC + a] = VX_c[ai];
          if( nVs > 1 ) MOT[a*NBC + i] = VY_c[ai];
        }
        // Transform Alpha (full) MOT -> AO basis
        MOTRANS(CMO, MOT);

      }

      // Scatter results if requested
      if( scatter ) MPIBCast(MOT,NBC*NBC,0,c);
 
      U *AOS  = nullptr, *AOZ  = nullptr, *AOY  = nullptr, *AOX  = nullptr;
      U *KAOS = nullptr, *KAOZ = nullptr, *KAOY = nullptr, *KAOX = nullptr;
      U *JAOS = nullptr;

      // Allocate AO storage

      AOS = first;
      AOZ = AOS + NB2;

      JAOS = AOZ + NB2;
      std::fill_n(JAOS,NB2_AX,0.);


      if( doExchange ) {
        KAOS = JAOS + NB2_AX;
        KAOZ = KAOS + NB2_AX;  // FIXME: not for SA

        std::fill_n(KAOS,NB2_AX,0.);
        std::fill_n(KAOZ,NB2_AX,0.);
      }
      
      if( ss1.nC == 2 ) {

        AOY = KAOZ + NB2_AX;
        AOX = AOY + NB2;

      }

      if( ss2.nC == 2 ) {
        if( doExchange ) {
          KAOY = AOX + NB2;
          KAOX = KAOY + NB2_AX;

          std::fill_n(KAOY,NB2_AX,0.);
          std::fill_n(KAOX,NB2_AX,0.);
        }
      }

      first += nSpacePVec;

      cList.push_back( { AOS, JAOS, false, COULOMB  } );
      if (doExchange){
        cList.push_back( { AOS, KAOS, false, EXCHANGE } );
        cList.push_back( { AOZ, KAOZ, false, EXCHANGE } );
        // FIXME: not for SA
  
        if( ss1.nC == 2 && ss2.nC == 2 ) {
          cList.push_back( { AOY, KAOY, false, EXCHANGE } );
          cList.push_back( { AOX, KAOX, false, EXCHANGE } );
        }
      }

      // TODO: what if ss1.nC != ss2.nC?
      if( ss1.nC == 1 && ss2.nC == 1 ) { // RHF / UHF case

        std::copy_n(MOT,NB2,AOS);
        std::copy_n(MOT,NB2,AOZ);

        // Perform transformation
        if( trans ) {

          std::fill_n(MOT,NB2,0.);

          double *eps = ss1.iCS ? ss1.eps1 : ss1.eps2;

          // Beta for RHF / UHF FIXME: not for spin adapted
          for(size_t i = 0, ai = nOAVA;  i < ss1.nOB; i++)
          for(size_t a = ss1.nOB; a < NB; a++, ai++) {
            MOT[i*NB + a] = VX_c[ai];
            if( nVs > 1 ) MOT[a*NB + i] = VY_c[ai];
          }

          CMO = ss1.iCS ? ss1.mo[0].pointer() : ss1.mo[1].pointer();
          // Transform BETA (full) MOT -> AO basis
          MOTRANS(CMO,MOT);
        }


        // Scatter results if requested
        if( scatter ) MPIBCast(MOT,NBC*NBC,0,c);

        MatAdd('N','N',NB,NB,U(1.),AOS,NB,U(1.) ,MOT,NB,AOS,NB);
        MatAdd('N','N',NB,NB,U(1.),AOZ,NB,U(-1.),MOT,NB,AOZ,NB);


      } else { // GHF

        SpinScatter(NB,MOT,NBC,AOS,NB,AOZ,NB,AOY,NB,AOX,NB);

      }

    }


    this->memManager_.free(MOT);
    if( SCR ) this->memManager_.free(SCR);


    return cList;

  };



  template <typename MatsT, typename IntsT>
  template <typename U, typename... Args>
  void PolarizationPropagator< SingleSlater<MatsT, IntsT> >::phTransitionVecAO2MO(
    size_t nVec, size_t N, std::vector<TwoBodyContraction<U>> &cList, SingleSlater<MatsT, IntsT>& ss,bool doExchange,
    Args... HVs) {

    constexpr size_t nHVs = sizeof...(HVs);

    std::array<U*,nHVs> HV_arr = { HVs... };


   // SingleSlater<MatsT, IntsT> &ss = dynamic_cast<SingleSlater<MatsT, IntsT>&>(*this->ref_);
    const size_t NB   = ss.nAlphaOrbital();
    const size_t NB2  = NB * NB;
    const size_t NBC  = ss.nC * NB;
    const size_t NBC2 = NBC * NBC;

    const size_t NO    = (ss.nC == 2) ? ss.nO : ss.nOA;
    const size_t nOAVA = ss.nOA * ss.nVA;
    const size_t nOBVB = ss.nOB * ss.nVB;

    U* MOT  = this->memManager_.template malloc<U>(NBC2);
    U* SCR  = this->memManager_.template malloc<U>(NBC2);

    const size_t iOff = (ss.nC == 2) ? 5 : 3;

    auto MOTRANS = [&]( MatsT* CMO, U* X ) {
      blas::gemm(blas::Layout::ColMajor,blas::Op::ConjTrans,blas::Op::NoTrans,NBC,NBC,NBC,U(1.0),CMO,NBC,X  ,NBC,U(0.0),SCR,NBC); 
      blas::gemm(blas::Layout::ColMajor,blas::Op::ConjTrans,blas::Op::ConjTrans,NBC,NBC,NBC,U(1.0),CMO,NBC,SCR,NBC,U(0.0),X  ,NBC);
      IMatCopy('C',NBC,NBC,U(1.),X,NBC,NBC);
    };


    for(size_t iVec = 0; iVec < nVec; iVec++) {

      U* HVX_c = HV_arr[0] + iVec * N;
      U* HVY_c = nullptr;
      if( nHVs > 1 ) HVY_c = HV_arr[1] + iVec * N;

      // Get the index of first G[T(iVec)]

      size_t indx = iOff * iVec; // FIXME: be careful for SA
      U* J_S=nullptr, *K_S=nullptr, *K_Z=nullptr, *K_X=nullptr, *K_Y=nullptr;

      if (doExchange){
        J_S = cList[indx  ].AX;
        K_S = cList[indx+1].AX;
        K_Z = cList[indx+2].AX;
  
        if( ss.nC == 2 ) {
          K_Y = cList[indx+3].AX;
          K_X = cList[indx+4].AX;
        }
        // Form G(S) in K(S)
        MatAdd('N','N',NB,NB,U(2.),J_S,NB,U(-1.),K_S,NB,K_S,NB);
  
        // Negate Ks for Z,Y and X
        Scale(NB2,U(-1.),K_Z,1);
      
        if( ss.nC == 2 ) {
          Scale(NB2,U(-1.),K_Y,1);
          Scale(NB2,U(-1.),K_X,1);
        }
      }
<<<<<<< HEAD
      else{
        J_S = cList[iVec].AX;
=======

      // Form G(S) in K(S)
      MatAdd('N','N',NB,NB,U(2.),J_S,NB,U(-1.),K_S,NB,K_S,NB);

      // Negate Ks for Z,Y and X
      blas::scal(NB2,U(-1.),K_Z,1);
    
      if( ss.nC == 2 ) {
        blas::scal(NB2,U(-1.),K_Y,1);
        blas::scal(NB2,U(-1.),K_X,1);
>>>>>>> c62aa77a
      }
      // Transform G[T] into MO basis and extract into HV
            
      // Alpha for RHF/ UHF, full for GHF
      if (doExchange){
        if( ss.nC == 1 )
          MatAdd('N','N',NB,NB,U(0.5),K_S,NB,U(0.5),K_Z,NB,MOT,NB);
        else
          SpinGather(NB,MOT,NBC,K_S,NB,K_Z,NB,K_Y,NB,K_X,NB);
      }
      else{
        SetMat('N',NB,NB,U(1.),J_S,NB,MOT,NB);  
      }
      MatsT* CMO = ss.mo[0].pointer();

      // Transform -> AO basis
      MOTRANS(CMO,MOT);

      for(size_t i = 0, ai = 0;  i < NO; i++) 
      for(size_t a = NO; a < NBC; a++, ai++) {
        HVX_c[ai] += MOT[i*NBC + a]; 
        if( nHVs > 1 ) HVY_c[ai] += MOT[a*NBC + i];
      }

      // Do Beta for RHF / UHF (FIXME: not for SA)
      if( ss.nC == 1 ) {
        if (doExchange){
          MatAdd('N','N',NB,NB,U(0.5),K_S,NB,U(-0.5),K_Z,NB,MOT,NB);
        }
        else{
          SetMat('N',NB,NB,U(1.),J_S,NB,MOT,NB);
        }
        CMO = ss.iCS ? ss.mo[0].pointer() : ss.mo[1].pointer();
        // Transform -> AO basis
        MOTRANS(CMO,MOT);
        
        for(size_t i = 0, ai = nOAVA;  i < ss.nOB; i++)
        for(size_t a = ss.nOB; a < NB; a++, ai++) {
          HVX_c[ai] += MOT[i*NB + a];
           
          if( nHVs > 1 ) HVY_c[ai] += MOT[a*NB + i]; 
        }

      }

    }

    this->memManager_.free(MOT,SCR);

  }; 




  template <typename MatsT, typename IntsT>
  template <typename U>
  void PolarizationPropagator< SingleSlater<MatsT, IntsT> >::phEpsilonScale(bool doInc, 
    bool doInv, size_t nVec, size_t N,SingleSlater<MatsT,IntsT>& ss, U* V, U* HV) {
   // SingleSlater<MatsT,IntsT>& ss = dynamic_cast<SingleSlater<MatsT, IntsT>&>(*this->ref_);

    const size_t NB   = ss.nAlphaOrbital();
    const size_t NB2  = NB * NB;
    const size_t NBC  = ss.nC * NB;
    const size_t NBC2 = NBC * NBC;

    const size_t NO    = (ss.nC == 2) ? ss.nO : ss.nOA;
    const size_t NV    = (ss.nC == 2) ? ss.nV : ss.nVA;
    const size_t nOAVA = ss.nOA * ss.nVA;
    const size_t nOBVB = ss.nOB * ss.nVB;


    auto epsilonScale = doInv ? []( double x ) { return 1./x; } :
                                []( double x ) { return x;    };

    auto increment    = doInc ? []( U x, U y ) { return x + y; } :
                                []( U x, U y ) { return y;  };


    if( orbHessCtl.useEigenEnergies )
    for(size_t iVec = 0; iVec < nVec; iVec++) {

      U* V_c  = V  + iVec * N;
      U* HV_c = HV + iVec * N;

      double *eps = ss.eps1; 

      for(size_t i = 0, ai = 0;  i < NO; i++) 
      for(size_t a = NO; a < NBC; a++, ai++){ 
        HV_c[ai] = increment(HV_c[ai],
                             epsilonScale(eps[a] - eps[i]) * V_c[ai]);
      }

      if( ss.nC == 1 ) { // RHF / UHF case

        eps = ss.iCS ? ss.eps1 : ss.eps2;

        for(size_t i = 0, ai = nOAVA;  i < ss.nOB; i++) 
        for(size_t a = ss.nOB; a < NB; a++, ai++) 
          HV_c[ai] = increment(HV_c[ai],
                               epsilonScale(eps[a] - eps[i]) * V_c[ai]);

      }

    }
    
    else {

      dcomplex* FCMPLX = nullptr, *FBCMPLX = nullptr;
      if( std::is_same<U,dcomplex>::value and std::is_same<MatsT,double>::value) {

        FCMPLX = this->memManager_.template malloc<dcomplex>(NBC2);
        std::copy_n(ss.fockMO[0].pointer(),NBC2,FCMPLX);

        if(ss.nC == 1 and not ss.iCS) {
          FBCMPLX = this->memManager_.template malloc<dcomplex>(NBC2);
          std::copy_n(ss.fockMO[1].pointer(),NBC2,FBCMPLX);
        }
      }

      U* Foo = bool(FCMPLX) ? 
        reinterpret_cast<U*>(FCMPLX) : reinterpret_cast<U*>(ss.fockMO[0].pointer());
      U* Fvv = bool(FCMPLX) ? 
        reinterpret_cast<U*>(FCMPLX + NO*(NBC+1)) : 
        reinterpret_cast<U*>(ss.fockMO[0].pointer() + NO*(NBC+1));

      U* Foob = nullptr, *Fvvb = nullptr;

      if(ss.nC == 1 and not ss.iCS) {
        Foob = bool(FBCMPLX) ? 
          reinterpret_cast<U*>(FBCMPLX) : reinterpret_cast<U*>(ss.fockMO[1].pointer());
        Fvvb = bool(FBCMPLX) ? 
          reinterpret_cast<U*>(FBCMPLX + ss.nOB*(NBC+1)) : 
          reinterpret_cast<U*>(ss.fockMO[1].pointer() + ss.nOB*(NBC+1));
      }


      U fact = doInc ? 1. : 0.;

      for(size_t iVec = 0; iVec < nVec; iVec++) {

        U* V_c  = V  + iVec * N;
        U* HV_c = HV + iVec * N;


        // HV(a,i) = \sum_b F(a,b) V(b,i)
        blas::gemm(blas::Layout::ColMajor,blas::Op::NoTrans,blas::Op::NoTrans,NV,NO,NV,U(1.) ,Fvv,NBC,V_c,NV,fact ,HV_c,NV);
        // HV(a,i) -= \sum_j V(a,j) F(i,j)
        blas::gemm(blas::Layout::ColMajor,blas::Op::NoTrans,blas::Op::Trans,NV,NO,NO,U(-1.),V_c,NV,Foo,NBC,U(1.),HV_c,NV);


        U* V_cb  = V_c  + nOAVA;
        U* HV_cb = HV_c + nOAVA;

        if( ss.nC == 1 )
        if( ss.iCS ) {

          // HV(a,i) = \sum_b F(a,b) V(b,i)
          blas::gemm(blas::Layout::ColMajor,blas::Op::NoTrans,blas::Op::NoTrans,NV,NO,NV,U(1.) ,Fvv,NB,V_cb,NV,fact ,HV_cb,NV);
          // HV(a,i) -= \sum_j V(a,j) F(i,j)
          blas::gemm(blas::Layout::ColMajor,blas::Op::NoTrans,blas::Op::Trans,NV,NO,NO,U(-1.),V_cb,NV,Foo,NB,U(1.),HV_cb,NV);

        } else {

          // HV(a,i) = \sum_b F(a,b) V(b,i)
          blas::gemm(blas::Layout::ColMajor,blas::Op::NoTrans,blas::Op::NoTrans,ss.nVB,ss.nOB,ss.nVB,U(1.),Fvvb,NB,
            V_cb,ss.nVB,fact ,HV_cb,ss.nVB);
          // HV(a,i) -= \sum_j V(a,j) F(i,j)
          blas::gemm(blas::Layout::ColMajor,blas::Op::NoTrans,blas::Op::Trans,ss.nVB,ss.nOB,ss.nOB,U(-1.),V_cb,ss.nVB,
            Foob,NB,U(1.),HV_cb,ss.nVB);

        }


      }

      if( FCMPLX ) this->memManager_.free(FCMPLX);
      if( FBCMPLX ) this->memManager_.free(FBCMPLX);

    }


  };


  template <typename MatsT, typename IntsT>
  void PolarizationPropagator< SingleSlater<MatsT, IntsT> >::resGuess(
      size_t nGuess, MatsT *G, size_t LDG) {

    SingleSlater<MatsT, IntsT>& ss = dynamic_cast<SingleSlater<MatsT,IntsT>&>(*this->ref_);
    size_t N = getNSingleDim(true);

    // Initialize an NOV index array
    std::vector<size_t> indx(N,0);
    std::iota(indx.begin(),indx.end(),0);

    size_t NO1 = (ss.nC == 1) ? ss.nOA : ss.nO;
    size_t NV1 = (ss.nC == 1) ? ss.nVA : ss.nV;
    size_t NO2 = ss.nOB;
    size_t NV2 = ss.nVB;

    size_t NOV1 = NO1 * NV1;
    size_t NOV2 = NO2 * NV2;

    double *EPS1 = ss.eps1;
    double *EPS2 = (ss.nC == 1 and not ss.iCS) ? ss.eps2 : ss.eps1;


    auto conv_indx = [&](size_t INDX) -> double {


      // If INDX > NOV1 then BETA else ALPHA/2C
      size_t nv   = (INDX >= NOV1) ? NV2 : NV1;
      size_t no   = (INDX >= NOV1) ? NO2 : NO1;
      size_t indx = (INDX >= NOV1) ? (INDX - NOV1) : INDX;

      double *eps = (INDX >= NOV1) ? EPS2 : EPS1;



      size_t i = indx / nv;
      size_t a = (indx % nv) + no;

      return eps[a] - eps[i];

    };

    std::function< bool(size_t, size_t) > compare = 
      [&](size_t INDX1, size_t INDX2) -> bool {
       
        double delta1 = conv_indx(INDX1); 
        double delta2 = conv_indx(INDX2); 

        return std::abs(delta1 - this->resSettings.deMin) < 
               std::abs(delta2 - this->resSettings.deMin);

      };

    // Sort
    std::sort(indx.begin(),indx.end(),compare);

    // Set guess
    std::fill_n(G, nGuess*LDG, 0.); // FIXME: Assumes guess is contiguous

    for(size_t iG = 0; iG < nGuess; iG++) G[iG * LDG + indx[iG]] = 1.;

    /*
    // Confirm
    std::vector<double> delta(N); 
    for(auto k=0; k<N; k++) delta[k] = conv_indx(k);

    std::sort(delta.begin(),delta.end());

    //for(auto k = 0; k < nGuess; k++)
    //  std::cerr << delta[k] << ", " << conv_indx(indx[k]) << std::endl;

    */
  }


  /**
   * Get the diagonal double bar integral (ai||ai)
   * - XSCR needs to be 2*nC*NB2
   * - AXSCR needs to be (2*nC+1)*NB2
   * - Both scratch must not contain NaNs
   **/
  template <typename MatsT, typename IntsT>
  MatsT PolarizationPropagator< SingleSlater<MatsT, IntsT> >::getGDiag(
    size_t i, size_t a, bool beta, SingleSlater<MatsT,IntsT>& ss,
    MatsT* XSCR, MatsT* AXSCR) 
  {

    MatsT* mo = beta && !ss.iCS ? ss.mo[1].pointer() : ss.mo[0].pointer();
    size_t NB = ss.nAlphaOrbital();
    size_t NB2 = NB*NB;
    size_t NBC = NB*ss.nC;
    size_t NBC2 = NBC*NBC;

    size_t NO = ss.nC == 2 ?  ss.nO : beta ?  ss.nOB : ss.nOA;

    // D_{m,n} := C_{a,m} \otimes C_{i,n}^T
    // Form in AXSCR, then scatter to XSCR
    // TODO: Move this to blas::ger when this branch is updated
    Gemm('N','C',NBC,NBC,1,MatsT(1.),mo+a*NBC,NBC,mo+i*NBC,NBC,
         MatsT(0.),AXSCR,NBC);

    // Put D into pauli spinor form
    MatsT *AOS, *AOZ, *AOY, *AOX;
    AOS = XSCR;
    AOZ = XSCR + NB2;
    if( ss.nC == 2 ) {
      AOY = XSCR + 2*NB2;
      AOZ = XSCR + 3*NB2;
    }

    if( ss.nC == 1 ) {
      SetMat('N', NB, NB, MatsT(1.), AXSCR, NB, AOS, NB);
      MatsT factor = beta ? MatsT(-1.) : MatsT(1.);
      SetMat('N', NB, NB, factor, AXSCR, NB, AOZ, NB);
    }
    else {
      SpinScatter(NB,AXSCR,NBC,AOS,NB,AOZ,NB,AOY,NB,AOX,NB);
    }

    // G[D] = Contract all ingredients with D
    MatsT *JS, *KS, *KZ, *KY, *KX;

    JS = AXSCR;
    KS = AXSCR + NB2;
    KZ = AXSCR + 2*NB2;
    if( ss.nC == 2 ) {
      KY = AXSCR + 3*NB2;
      KX = AXSCR + 4*NB2;
    }

    std::vector<TwoBodyContraction<MatsT>> cList;
    cList.push_back( { AOS, JS, false, COULOMB  } );
    cList.push_back( { AOS, KS, false, EXCHANGE } );
    cList.push_back( { AOZ, KZ, false, EXCHANGE } );
    if( ss.nC == 2 ) {
      cList.push_back( { AOY, KY, false, EXCHANGE } );
      cList.push_back( { AOX, KX, false, EXCHANGE } );
    }

    ss.TPI->twoBodyContract(MPI_COMM_WORLD,cList);

    // Put G into spin blocked form in XSCR
    MatAdd('N', 'N', NB, NB, MatsT(2.), JS, NB, MatsT(-1.), KS, NB, KS, NB);
    Scale(NB2,MatsT(-1.),KZ,1);
    if( ss.nC == 2 ) {
      Scale(NB2,MatsT(-1.),KY,1);
      Scale(NB2,MatsT(-1.),KX,1);
    }

    if( ss.nC == 1 ) {
      MatsT factor = beta ? -0.5 : 0.5;
      MatAdd('N','N',NB,NB,MatsT(0.5),KS,NB,factor,KZ,NB,XSCR,NB);
    }
    else {
      SpinGather(NB,XSCR,NBC,KS,NB,KZ,NB,KY,NB,KX,NB);
    }

    // Do the final AO->MO contraction
    Gemm('C','N',1,NBC,NBC,MatsT(1.),mo+a*NBC,NBC,XSCR,NBC,MatsT(0.),AXSCR,NBC);
    Gemm('N','N',1,1,NBC,MatsT(1.),AXSCR,NBC,mo+i*NBC,NBC,MatsT(0.),XSCR,NBC);

    return *XSCR;

  }
} // namespace ChronusQ

<|MERGE_RESOLUTION|>--- conflicted
+++ resolved
@@ -2001,28 +2001,15 @@
         MatAdd('N','N',NB,NB,U(2.),J_S,NB,U(-1.),K_S,NB,K_S,NB);
   
         // Negate Ks for Z,Y and X
-        Scale(NB2,U(-1.),K_Z,1);
+        blas::scal(NB2,U(-1.),K_Z,1);
       
         if( ss.nC == 2 ) {
-          Scale(NB2,U(-1.),K_Y,1);
-          Scale(NB2,U(-1.),K_X,1);
+          blas::scal(NB2,U(-1.),K_Y,1);
+          blas::scal(NB2,U(-1.),K_X,1);
         }
       }
-<<<<<<< HEAD
       else{
         J_S = cList[iVec].AX;
-=======
-
-      // Form G(S) in K(S)
-      MatAdd('N','N',NB,NB,U(2.),J_S,NB,U(-1.),K_S,NB,K_S,NB);
-
-      // Negate Ks for Z,Y and X
-      blas::scal(NB2,U(-1.),K_Z,1);
-    
-      if( ss.nC == 2 ) {
-        blas::scal(NB2,U(-1.),K_Y,1);
-        blas::scal(NB2,U(-1.),K_X,1);
->>>>>>> c62aa77a
       }
       // Transform G[T] into MO basis and extract into HV
             
@@ -2305,7 +2292,7 @@
     // D_{m,n} := C_{a,m} \otimes C_{i,n}^T
     // Form in AXSCR, then scatter to XSCR
     // TODO: Move this to blas::ger when this branch is updated
-    Gemm('N','C',NBC,NBC,1,MatsT(1.),mo+a*NBC,NBC,mo+i*NBC,NBC,
+    blas::gemm(blas::Layout::ColMajor,blas::Op::NoTrans,blas::Op::ConjTrans,NBC,NBC,1,MatsT(1.),mo+a*NBC,NBC,mo+i*NBC,NBC,
          MatsT(0.),AXSCR,NBC);
 
     // Put D into pauli spinor form
@@ -2350,10 +2337,10 @@
 
     // Put G into spin blocked form in XSCR
     MatAdd('N', 'N', NB, NB, MatsT(2.), JS, NB, MatsT(-1.), KS, NB, KS, NB);
-    Scale(NB2,MatsT(-1.),KZ,1);
+    blas::scal(NB2,MatsT(-1.),KZ,1);
     if( ss.nC == 2 ) {
-      Scale(NB2,MatsT(-1.),KY,1);
-      Scale(NB2,MatsT(-1.),KX,1);
+      blas::scal(NB2,MatsT(-1.),KY,1);
+      blas::scal(NB2,MatsT(-1.),KX,1);
     }
 
     if( ss.nC == 1 ) {
@@ -2365,8 +2352,8 @@
     }
 
     // Do the final AO->MO contraction
-    Gemm('C','N',1,NBC,NBC,MatsT(1.),mo+a*NBC,NBC,XSCR,NBC,MatsT(0.),AXSCR,NBC);
-    Gemm('N','N',1,1,NBC,MatsT(1.),AXSCR,NBC,mo+i*NBC,NBC,MatsT(0.),XSCR,NBC);
+    blas::gemm(blas::Layout::ColMajor,blas::Op::ConjTrans,blas::Op::NoTrans,1,NBC,NBC,MatsT(1.),mo+a*NBC,NBC,XSCR,NBC,MatsT(0.),AXSCR,NBC);
+    blas::gemm(blas::Layout::ColMajor,blas::Op::NoTrans,blas::Op::NoTrans,1,1,NBC,MatsT(1.),AXSCR,NBC,mo+i*NBC,NBC,MatsT(0.),XSCR,NBC);
 
     return *XSCR;
 
